--- conflicted
+++ resolved
@@ -10,17 +10,12 @@
   return (
     <Text>
       You can highlight code inline:{' '}
-<<<<<<< HEAD
       <InlineCodeHighlight
         code='<InlineCodeHighlight code="" language="tsx" />'
         language="tsx"
         withBorder
       />
-      . Is not that cool?
-=======
-      <InlineCodeHighlight code='<InlineCodeHighlight code="" language="tsx" />' language="tsx" />.
-      Is that not cool?
->>>>>>> f4f2683e
+      . Is that not cool?
     </Text>
   );
 }
@@ -30,17 +25,12 @@
   return (
     <Text>
       You can highlight code inline:{' '}
-<<<<<<< HEAD
       <InlineCodeHighlight
         code='<InlineCodeHighlight code="" language="tsx" />'
         language="tsx"
         withBorder
       />
-      . Is not that cool?
-=======
-      <InlineCodeHighlight code='<InlineCodeHighlight code="" language="tsx" />' language="tsx" />.
-      Is that not cool?
->>>>>>> f4f2683e
+      . Is that not cool?
     </Text>
   );
 }
