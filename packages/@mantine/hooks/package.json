--- conflicted
+++ resolved
@@ -1,10 +1,6 @@
 {
   "name": "@mantine/hooks",
-<<<<<<< HEAD
-  "version": "7.13.5-alpha.0",
-=======
   "version": "7.13.5",
->>>>>>> 1d07a313
   "description": "A collection of 50+ hooks for state and UI management",
   "homepage": "https://mantine.dev",
   "license": "MIT",
