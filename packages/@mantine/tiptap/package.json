{
  "name": "@mantine/tiptap",
<<<<<<< HEAD
  "version": "7.13.5-alpha.0",
=======
  "version": "7.13.5",
>>>>>>> 1d07a313
  "description": "Rich text editor based on tiptap",
  "homepage": "https://mantine.dev/x/tiptap",
  "license": "MIT",
  "author": "Vitaly Rtishchev <rtivital@gmail.com>",
  "keywords": [
    "components",
    "frontend",
    "library",
    "next",
    "nextjs",
    "react",
    "rich-text-editor",
    "rte",
    "tiptap",
    "ui",
    "ui-kit"
  ],
  "sideEffects": [
    "*.css"
  ],
  "main": "./cjs/index.cjs",
  "module": "./esm/index.mjs",
  "types": "./lib/index.d.ts",
  "exports": {
    ".": {
      "import": {
        "types": "./lib/index.d.mts",
        "default": "./esm/index.mjs"
      },
      "require": {
        "types": "./lib/index.d.ts",
        "default": "./cjs/index.cjs"
      }
    },
    "./styles.css": "./styles.css",
    "./styles.layer.css": "./styles.layer.css"
  },
  "repository": {
    "url": "https://github.com/mantinedev/mantine.git",
    "type": "git",
    "directory": "packages/@mantine/tiptap"
  },
  "peerDependencies": {
<<<<<<< HEAD
    "@mantine/core": "7.13.5-alpha.0",
    "@mantine/hooks": "7.13.5-alpha.0",
=======
    "@mantine/core": "7.13.5",
    "@mantine/hooks": "7.13.5",
>>>>>>> 1d07a313
    "@tiptap/extension-link": ">=2.1.12",
    "@tiptap/react": ">=2.1.12",
    "react": "^18.x || ^19.x",
    "react-dom": "^18.x || ^19.x"
  },
  "devDependencies": {
    "@mantine-tests/core": "workspace:*",
    "@mantine/core": "workspace:*",
    "@mantine/hooks": "workspace:*"
  }
}<|MERGE_RESOLUTION|>--- conflicted
+++ resolved
@@ -1,10 +1,6 @@
 {
   "name": "@mantine/tiptap",
-<<<<<<< HEAD
-  "version": "7.13.5-alpha.0",
-=======
   "version": "7.13.5",
->>>>>>> 1d07a313
   "description": "Rich text editor based on tiptap",
   "homepage": "https://mantine.dev/x/tiptap",
   "license": "MIT",
@@ -48,13 +44,8 @@
     "directory": "packages/@mantine/tiptap"
   },
   "peerDependencies": {
-<<<<<<< HEAD
-    "@mantine/core": "7.13.5-alpha.0",
-    "@mantine/hooks": "7.13.5-alpha.0",
-=======
     "@mantine/core": "7.13.5",
     "@mantine/hooks": "7.13.5",
->>>>>>> 1d07a313
     "@tiptap/extension-link": ">=2.1.12",
     "@tiptap/react": ">=2.1.12",
     "react": "^18.x || ^19.x",
