--- conflicted
+++ resolved
@@ -44,16 +44,10 @@
     "directory": "packages/@mantine/carousel"
   },
   "peerDependencies": {
-<<<<<<< HEAD
-    "@mantine/core": "7.16.2",
-    "@mantine/hooks": "7.16.2",
+    "@mantine/core": "7.16.3",
+    "@mantine/hooks": "7.16.3",
     "embla-carousel": ">=8.0.0",
     "embla-carousel-react": ">=8.0.0",
-=======
-    "@mantine/core": "7.16.3",
-    "@mantine/hooks": "7.16.3",
-    "embla-carousel-react": ">=7.0.0",
->>>>>>> edf30881
     "react": "^18.x || ^19.x",
     "react-dom": "^18.x || ^19.x"
   },
