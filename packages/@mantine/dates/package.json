--- conflicted
+++ resolved
@@ -1,10 +1,6 @@
 {
   "name": "@mantine/dates",
-<<<<<<< HEAD
-  "version": "7.13.5-alpha.0",
-=======
   "version": "7.13.5",
->>>>>>> 1d07a313
   "description": "Calendars, date and time pickers based on Mantine components",
   "homepage": "https://mantine.dev/dates/getting-started/",
   "license": "MIT",
@@ -49,13 +45,8 @@
     "directory": "packages/@mantine/dates"
   },
   "peerDependencies": {
-<<<<<<< HEAD
-    "@mantine/core": "7.13.5-alpha.0",
-    "@mantine/hooks": "7.13.5-alpha.0",
-=======
     "@mantine/core": "7.13.5",
     "@mantine/hooks": "7.13.5",
->>>>>>> 1d07a313
     "dayjs": ">=1.0.0",
     "react": "^18.x || ^19.x",
     "react-dom": "^18.x || ^19.x"
