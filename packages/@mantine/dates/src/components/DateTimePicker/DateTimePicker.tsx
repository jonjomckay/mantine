--- conflicted
+++ resolved
@@ -126,13 +126,8 @@
 
   const _valueFormat = valueFormat || (withSeconds ? 'DD/MM/YYYY HH:mm:ss' : 'DD/MM/YYYY HH:mm');
 
-<<<<<<< HEAD
-  const timeInputRef = useRef<HTMLInputElement>();
-  const timeInputRefMerged = useMergedRef(timeInputRef, timePickerProps?.hoursRef);
-=======
-  const timeInputRef = useRef<HTMLInputElement>(null);
-  const timeInputRefMerged = useMergedRef(timeInputRef, timeInputProps?.ref);
->>>>>>> 32924c3b
+  const timePickerRef = useRef<HTMLInputElement>(null);
+  const timePickerRefMerged = useMergedRef(timePickerRef, timePickerProps?.hoursRef);
 
   const {
     calendarProps: { allowSingleDateInRange, ...calendarProps },
@@ -176,7 +171,7 @@
     if (date) {
       setValue(clampDate(minDate, maxDate, assignTime(_value, date)));
     }
-    timeInputRef.current?.focus();
+    timePickerRef.current?.focus();
   };
 
   const handleTimeInputKeyDown = (event: React.KeyboardEvent<HTMLInputElement>) => {
@@ -269,7 +264,7 @@
             onKeyDown={handleTimeInputKeyDown}
             size={size}
             data-mantine-stop-propagation={__stopPropagation || undefined}
-            hoursRef={timeInputRefMerged}
+            hoursRef={timePickerRefMerged}
           />
 
           <ActionIcon
