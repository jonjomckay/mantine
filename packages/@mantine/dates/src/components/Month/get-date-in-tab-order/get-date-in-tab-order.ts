import dayjs from 'dayjs';
import { DateStringValue } from '../../../types';
import { DayProps } from '../../Day/Day';
import { isAfterMinDate } from '../is-after-min-date/is-after-min-date';
import { isBeforeMaxDate } from '../is-before-max-date/is-before-max-date';
import { isSameMonth } from '../is-same-month/is-same-month';

interface GetDateInTabOrderInput {
  dates: DateStringValue[][];
  minDate: DateStringValue | undefined;
  maxDate: DateStringValue | undefined;
  getDayProps: ((date: DateStringValue) => Partial<DayProps>) | undefined;
  excludeDate: ((date: DateStringValue) => boolean) | undefined;
  hideOutsideDates: boolean | undefined;
  month: DateStringValue;
}

export function getDateInTabOrder({
  dates,
  minDate,
  maxDate,
  getDayProps,
  excludeDate,
  hideOutsideDates,
  month,
}: GetDateInTabOrderInput) {
  const enabledDates = dates
    .flat()
    .filter(
      (date) =>
        isBeforeMaxDate(date, maxDate) &&
        isAfterMinDate(date, minDate) &&
        !excludeDate?.(date) &&
<<<<<<< HEAD
        !getDayProps?.(date)?.disabled &&
        (!hideOutsideDates || dayjs(date).isSame(dayjs(month), 'month'))
=======
        !getDateControlProps?.(date)?.disabled &&
        (!hideOutsideDates || isSameMonth(date, month))
>>>>>>> c6be259f
    );

  const selectedDate = enabledDates.find((date) => getDayProps?.(date)?.selected);

  if (selectedDate) {
    return selectedDate;
  }

  const currentDate = enabledDates.find((date) => dayjs().isSame(date, 'date'));

  if (currentDate) {
    return currentDate;
  }

  return enabledDates[0];
}<|MERGE_RESOLUTION|>--- conflicted
+++ resolved
@@ -31,13 +31,8 @@
         isBeforeMaxDate(date, maxDate) &&
         isAfterMinDate(date, minDate) &&
         !excludeDate?.(date) &&
-<<<<<<< HEAD
         !getDayProps?.(date)?.disabled &&
-        (!hideOutsideDates || dayjs(date).isSame(dayjs(month), 'month'))
-=======
-        !getDateControlProps?.(date)?.disabled &&
         (!hideOutsideDates || isSameMonth(date, month))
->>>>>>> c6be259f
     );
 
   const selectedDate = enabledDates.find((date) => getDayProps?.(date)?.selected);
