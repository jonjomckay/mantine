--- conflicted
+++ resolved
@@ -35,14 +35,10 @@
     "directory": "packages/@mantine/vanilla-extract"
   },
   "peerDependencies": {
-<<<<<<< HEAD
-    "@mantine/core": "7.14.2-alpha.0"
+    "@mantine/core": "7.14.2"
   },
   "devDependencies": {
     "react": "^18.3.1",
     "react-dom": "^18.3.1"
-=======
-    "@mantine/core": "7.14.2"
->>>>>>> c83f5b0a
   }
 }