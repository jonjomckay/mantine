{
  "name": "@mantine/notifications",
<<<<<<< HEAD
  "version": "7.13.5-alpha.0",
=======
  "version": "7.13.5",
>>>>>>> 1d07a313
  "description": "Mantine notifications system",
  "homepage": "https://mantine.dev",
  "license": "MIT",
  "author": "Vitaly Rtishchev <rtivital@gmail.com>",
  "keywords": [
    "components",
    "frontend",
    "library",
    "next",
    "nextjs",
    "notification",
    "notification-manager",
    "notification-system",
    "react",
    "ui",
    "ui-kit"
  ],
  "sideEffects": [
    "*.css"
  ],
  "main": "./cjs/index.cjs",
  "module": "./esm/index.mjs",
  "types": "./lib/index.d.ts",
  "exports": {
    ".": {
      "import": {
        "types": "./lib/index.d.mts",
        "default": "./esm/index.mjs"
      },
      "require": {
        "types": "./lib/index.d.ts",
        "default": "./cjs/index.cjs"
      }
    },
    "./styles.css": "./styles.css",
    "./styles.layer.css": "./styles.layer.css"
  },
  "repository": {
    "url": "https://github.com/mantinedev/mantine.git",
    "type": "git",
    "directory": "packages/@mantine/notifications"
  },
  "peerDependencies": {
<<<<<<< HEAD
    "@mantine/core": "7.13.5-alpha.0",
    "@mantine/hooks": "7.13.5-alpha.0",
    "react": "^18.2.0",
    "react-dom": "^18.2.0"
  },
  "dependencies": {
    "@mantine/store": "7.13.5-alpha.0",
=======
    "@mantine/core": "7.13.5",
    "@mantine/hooks": "7.13.5",
    "react": "^18.x || ^19.x",
    "react-dom": "^18.x || ^19.x"
  },
  "dependencies": {
    "@mantine/store": "7.13.5",
>>>>>>> 1d07a313
    "react-transition-group": "4.4.5"
  },
  "devDependencies": {
    "@mantine-tests/core": "workspace:*",
    "@mantine/core": "workspace:*",
    "@mantine/hooks": "workspace:*"
  }
}<|MERGE_RESOLUTION|>--- conflicted
+++ resolved
@@ -1,10 +1,6 @@
 {
   "name": "@mantine/notifications",
-<<<<<<< HEAD
-  "version": "7.13.5-alpha.0",
-=======
   "version": "7.13.5",
->>>>>>> 1d07a313
   "description": "Mantine notifications system",
   "homepage": "https://mantine.dev",
   "license": "MIT",
@@ -48,15 +44,6 @@
     "directory": "packages/@mantine/notifications"
   },
   "peerDependencies": {
-<<<<<<< HEAD
-    "@mantine/core": "7.13.5-alpha.0",
-    "@mantine/hooks": "7.13.5-alpha.0",
-    "react": "^18.2.0",
-    "react-dom": "^18.2.0"
-  },
-  "dependencies": {
-    "@mantine/store": "7.13.5-alpha.0",
-=======
     "@mantine/core": "7.13.5",
     "@mantine/hooks": "7.13.5",
     "react": "^18.x || ^19.x",
@@ -64,7 +51,6 @@
   },
   "dependencies": {
     "@mantine/store": "7.13.5",
->>>>>>> 1d07a313
     "react-transition-group": "4.4.5"
   },
   "devDependencies": {
