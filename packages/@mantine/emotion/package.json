{
  "name": "@mantine/emotion",
<<<<<<< HEAD
  "version": "7.13.5-alpha.0",
=======
  "version": "7.13.5",
>>>>>>> 1d07a313
  "description": "Emotion bindings for Mantine",
  "homepage": "https://mantine.dev/",
  "license": "MIT",
  "author": "Vitaly Rtishchev <rtivital@gmail.com>",
  "keywords": [
    "react",
    "ui"
  ],
  "sideEffects": false,
  "main": "./cjs/index.cjs",
  "module": "./esm/index.mjs",
  "types": "./lib/index.d.ts",
  "exports": {
    ".": {
      "import": {
        "types": "./lib/index.d.mts",
        "default": "./esm/index.mjs"
      },
      "require": {
        "types": "./lib/index.d.ts",
        "default": "./cjs/index.cjs"
      }
    }
  },
  "repository": {
    "url": "https://github.com/mantinedev/mantine.git",
    "type": "git",
    "directory": "packages/@mantine/emotion"
  },
  "peerDependencies": {
    "@emotion/cache": "^11.11.0",
    "@emotion/react": "^11.11.4",
    "@emotion/serialize": "^1.1.4",
    "@emotion/utils": "^1.2.1",
<<<<<<< HEAD
    "@mantine/core": "7.13.5-alpha.0",
    "@mantine/hooks": "7.13.5-alpha.0",
    "react": "^18.2.0",
    "react-dom": "^18.2.0"
=======
    "@mantine/core": "7.13.5",
    "@mantine/hooks": "7.13.5",
    "react": "^18.x || ^19.x",
    "react-dom": "^18.x || ^19.x"
>>>>>>> 1d07a313
  },
  "dependencies": {
    "html-react-parser": "^5.1.18"
  },
  "devDependencies": {
    "@mantine-tests/core": "workspace:*",
    "@mantine/core": "workspace:*",
    "@mantine/hooks": "workspace:*"
  }
}<|MERGE_RESOLUTION|>--- conflicted
+++ resolved
@@ -1,10 +1,6 @@
 {
   "name": "@mantine/emotion",
-<<<<<<< HEAD
-  "version": "7.13.5-alpha.0",
-=======
   "version": "7.13.5",
->>>>>>> 1d07a313
   "description": "Emotion bindings for Mantine",
   "homepage": "https://mantine.dev/",
   "license": "MIT",
@@ -39,17 +35,10 @@
     "@emotion/react": "^11.11.4",
     "@emotion/serialize": "^1.1.4",
     "@emotion/utils": "^1.2.1",
-<<<<<<< HEAD
-    "@mantine/core": "7.13.5-alpha.0",
-    "@mantine/hooks": "7.13.5-alpha.0",
-    "react": "^18.2.0",
-    "react-dom": "^18.2.0"
-=======
     "@mantine/core": "7.13.5",
     "@mantine/hooks": "7.13.5",
     "react": "^18.x || ^19.x",
     "react-dom": "^18.x || ^19.x"
->>>>>>> 1d07a313
   },
   "dependencies": {
     "html-react-parser": "^5.1.18"
