--- conflicted
+++ resolved
@@ -26,14 +26,8 @@
           title="React Router"
           logo="react-router"
           type="secondary"
-<<<<<<< HEAD
-          link="/guides/remix"
-          description="Get started with Remix"
-=======
           link="/guides/react-router"
           description="Get started with React Router"
-          secondaryBreakpoint={secondaryBreakpoint}
->>>>>>> 8be2ce4f
         />
 
         <GettingStartedCard
