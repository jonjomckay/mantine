{
  "name": "@mantine/theme",
<<<<<<< HEAD
  "version": "1.1.1",
  "main": "cjs/index.js",
  "module": "esm/index.js",
  "browser": "lib/index.umd.js",
  "types": "lib/index.d.ts",
=======
  "private": true,
  "version": "1.2.1",
  "main": "dist/lib.js",
>>>>>>> 681c9a27
  "license": "MIT",
  "author": "Vitaly Rtishchev <rtivital@gmail.com>",
  "peerDependencies": {
    "react": ">=16.8.0",
    "react-jss": ">=10.1.1"
  },
  "dependencies": {
    "@mantine/types": "1.1.1"
  },
  "devDependencies": {}
}<|MERGE_RESOLUTION|>--- conflicted
+++ resolved
@@ -1,16 +1,10 @@
 {
   "name": "@mantine/theme",
-<<<<<<< HEAD
-  "version": "1.1.1",
+  "version": "1.2.1",
   "main": "cjs/index.js",
   "module": "esm/index.js",
   "browser": "lib/index.umd.js",
   "types": "lib/index.d.ts",
-=======
-  "private": true,
-  "version": "1.2.1",
-  "main": "dist/lib.js",
->>>>>>> 681c9a27
   "license": "MIT",
   "author": "Vitaly Rtishchev <rtivital@gmail.com>",
   "peerDependencies": {
@@ -18,7 +12,7 @@
     "react-jss": ">=10.1.1"
   },
   "dependencies": {
-    "@mantine/types": "1.1.1"
+    "@mantine/types": "1.2.1"
   },
   "devDependencies": {}
 }