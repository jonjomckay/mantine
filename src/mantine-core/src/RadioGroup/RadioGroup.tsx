import React, { Children, cloneElement, useState } from 'react';
import { useId } from '@mantine/hooks';
import { DefaultProps, MantineNumberSize, useMantineTheme, MantineSize } from '@mantine/theme';
import { InputWrapper, InputWrapperBaseProps } from '../InputWrapper/InputWrapper';
import { Radio, RadioProps } from './Radio/Radio';
import { sizes } from './Radio/Radio.styles';
import useStyles from './RadioGroup.styles';

export { Radio };
export type { RadioProps };

export const RADIO_SIZES = sizes;
<<<<<<< HEAD
export { Radio };
export type { RadioProps };
=======
>>>>>>> 83dd1491

export interface RadioGroupProps
  extends DefaultProps,
    InputWrapperBaseProps,
    Omit<React.ComponentPropsWithoutRef<'div'>, 'onChange'> {
  /** <Radio /> components only */
  children: React.ReactNode;

  /** Input name attribute, used to bind radios in one group, by default generated randomly with use-id hook */
  name?: string;

  /** Value of currently selected radio */
  value?: string;

  /** Called when value changes */
  onChange?(value: string): void;

  /** Initial value for uncontrolled component */
  defaultValue?: string;

  /** Radios position */
  variant?: 'horizontal' | 'vertical';

  /** Spacing between radios in horizontal variant */
  spacing?: MantineNumberSize;

  /** Active radio color */
  color?: string;

  /** Predefined label fontSize, radio width, height and border-radius */
  size?: MantineSize;
}

export function RadioGroup({
  className,
  themeOverride,
  name,
  children,
  value,
  defaultValue,
  onChange,
  variant = 'horizontal',
  spacing = 'md',
  color,
  size,
  ...others
}: RadioGroupProps) {
  const [_value, setValue] = useState(value || defaultValue || '');
  const finalValue = typeof value === 'string' ? value : _value;
  const classes = useStyles({ spacing, variant, theme: useMantineTheme(themeOverride) });
  const uuid = useId(name);

  const handleChange = (v: string) => {
    setValue(v);
    typeof onChange === 'function' && onChange(v);
  };

  const radios: any = (Children.toArray(children) as React.ReactElement[])
    .filter((item) => item.type === Radio)
    .map((radio, index) =>
      cloneElement(radio, {
        key: index,
        checked: finalValue === radio.props.value,
        name: uuid,
        color,
        size,
        onChange: (event: React.ChangeEvent<HTMLInputElement>) =>
          handleChange(event.currentTarget.value),
      })
    );

  return (
    <InputWrapper labelElement="div" {...others}>
      <div role="radiogroup" className={classes.wrapper}>
        {radios}
      </div>
    </InputWrapper>
  );
}

RadioGroup.displayName = '@mantine/core/RadioGroup';<|MERGE_RESOLUTION|>--- conflicted
+++ resolved
@@ -10,11 +10,6 @@
 export type { RadioProps };
 
 export const RADIO_SIZES = sizes;
-<<<<<<< HEAD
-export { Radio };
-export type { RadioProps };
-=======
->>>>>>> 83dd1491
 
 export interface RadioGroupProps
   extends DefaultProps,
