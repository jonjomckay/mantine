--- conflicted
+++ resolved
@@ -87,13 +87,11 @@
   /** Called when dropdown is closed */
   onDropdownClose?(): void;
 
-<<<<<<< HEAD
   /** Whether to render the dropdown in a Portal */
   withinPortal?: boolean;
-=======
+
   /** Dropdown z-index */
   zIndex?: number;
->>>>>>> a9d36494
 }
 
 export function defaultFilter(value: string, item: AutocompleteItem) {
@@ -135,11 +133,8 @@
       nothingFound,
       onDropdownClose,
       onDropdownOpen,
-<<<<<<< HEAD
       withinPortal,
-=======
       zIndex,
->>>>>>> a9d36494
       ...others
     }: AutocompleteProps,
     ref
@@ -310,11 +305,8 @@
             direction={direction}
             onDirectionChange={setDirection}
             referenceElement={inputRef.current}
-<<<<<<< HEAD
             withinPortal={withinPortal}
-=======
             zIndex={zIndex}
->>>>>>> a9d36494
           >
             <SelectItems
               data={filteredData}
