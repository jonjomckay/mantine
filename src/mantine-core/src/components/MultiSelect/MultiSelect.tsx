import React, { useState, useRef, forwardRef } from 'react';
import {
  useUncontrolled,
  useMergedRef,
  useDidUpdate,
  useScrollIntoView,
  useUuid,
} from '@mantine/hooks';
import {
  DefaultProps,
  MantineSize,
  MantineShadow,
  ClassNames,
  useExtractedMargins,
} from '@mantine/styles';
import { InputWrapper } from '../InputWrapper';
import { Input } from '../Input';
import { MantineTransition } from '../Transition';
import { DefaultValue, DefaultValueStylesNames } from './DefaultValue/DefaultValue';
import { DefaultItem } from '../Select/DefaultItem/DefaultItem';
import { filterData } from './filter-data/filter-data';
import { getSelectRightSectionProps } from '../Select/SelectRightSection/get-select-right-section-props';
import {
  SelectItem,
  SelectDataItem,
  BaseSelectProps,
  BaseSelectStylesNames,
} from '../Select/types';
import { SelectItems } from '../Select/SelectItems/SelectItems';
import { SelectDropdown } from '../Select/SelectDropdown/SelectDropdown';
import { groupSortData } from '../Select/group-sort-data/group-sort-data';
import useStyles from './MultiSelect.styles';

export type MultiSelectStylesNames =
  | DefaultValueStylesNames
  | Exclude<
      ClassNames<typeof useStyles>,
      'searchInputEmpty' | 'searchInputInputHidden' | 'searchInputPointer'
    >
  | Exclude<BaseSelectStylesNames, 'selected'>;

export interface MultiSelectProps extends DefaultProps<MultiSelectStylesNames>, BaseSelectProps {
  /** Input size */
  size?: MantineSize;

  /** Props passed to root element (InputWrapper component) */
  wrapperProps?: React.ComponentPropsWithoutRef<'div'> & { [key: string]: any };

  /** Data for select options */
  data: SelectDataItem[];

  /** Value for controlled component */
  value?: string[];

  /** Default value for uncontrolled component */
  defaultValue?: string[];

  /** Called each time value changes */
  onChange?(value: string[]): void;

  /** Component used to render values */
  valueComponent?: React.FC<any>;

  /** Component used to render item */
  itemComponent?: React.FC<any>;

  /** Dropdown body appear/disappear transition */
  transition?: MantineTransition;

  /** Dropdown body transition duration */
  transitionDuration?: number;

  /** Dropdown body transition timing function, defaults to theme.transitionTimingFunction */
  transitionTimingFunction?: string;

  /** Dropdown shadow from theme or any value to set box-shadow */
  shadow?: MantineShadow;

  /** Maximum dropdown height in px */
  maxDropdownHeight?: number;

  /** Nothing found label */
  nothingFound?: React.ReactNode;

  /** Enable items searching */
  searchable?: boolean;

  /** Function based on which items in dropdown are filtered */
  filter?(value: string, selected: boolean, item: SelectItem): boolean;

  /** Limit amount of items displayed at a time for searchable select */
  limit?: number;

  /** Clear search value when item is selected */
  clearSearchOnChange?: boolean;

  /** Allow to clear item */
  clearable?: boolean;

  /** aria-label for clear button */
  clearButtonLabel?: string;

  /** Clear search field value on blur */
  clearSearchOnBlur?: boolean;

  /** Called each time search query changes */
  onSearchChange?(query: string): void;

  /** Initial dropdown opened state */
  initiallyOpened?: boolean;

  /** Get input ref */
  elementRef?: React.ForwardedRef<HTMLInputElement>;

  /** Allow creatable option  */
  creatable?: boolean;

  /** Function to get create Label */
  getCreateLabel?: (query: string) => React.ReactNode;

  /** Function to determine if create label should be displayed */
  shouldCreate?: (query: string, data: SelectItem[]) => boolean;

  /** Called when create option is selected */
  onCreate?: (query: string) => void;

  /** Change dropdown component, can be used to add custom scrollbars */
  dropdownComponent?: React.FC<any>;

  /** Called when dropdown is opened */
  onDropdownOpen?(): void;

  /** Called when dropdown is closed */
  onDropdownClose?(): void;

  /** Limit amount of items selected */
  maxSelectedValues?: number;

<<<<<<< HEAD
  /** Whether to render the dropdown in a Portal */
  withinPortal?: boolean;
=======
  /** Dropdown z-index */
  zIndex?: number;
>>>>>>> a9d36494
}

export function defaultFilter(value: string, selected: boolean, item: SelectItem) {
  if (selected) {
    return false;
  }
  return item.label.toLowerCase().trim().includes(value.toLowerCase().trim());
}

export function defaultShouldCreate(query: string, data: SelectItem[]) {
  return !!query && !data.some((item) => item.value.toLowerCase() === query.toLowerCase());
}

export const MultiSelect = forwardRef<HTMLInputElement, MultiSelectProps>(
  (
    {
      className,
      style,
      required,
      label,
      description,
      size = 'sm',
      error,
      classNames,
      styles,
      wrapperProps,
      value,
      defaultValue,
      data,
      onChange,
      valueComponent: Value = DefaultValue,
      itemComponent = DefaultItem,
      id,
      transition = 'pop-top-left',
      transitionDuration = 0,
      transitionTimingFunction,
      maxDropdownHeight = 220,
      shadow = 'sm',
      nothingFound,
      onFocus,
      onBlur,
      searchable = false,
      placeholder,
      filter = defaultFilter,
      limit = Infinity,
      clearSearchOnChange = true,
      clearable = false,
      clearSearchOnBlur = false,
      clearButtonLabel,
      variant,
      onSearchChange,
      disabled = false,
      initiallyOpened = false,
      radius = 'sm',
      icon,
      rightSection,
      rightSectionWidth,
      creatable = false,
      getCreateLabel,
      shouldCreate = defaultShouldCreate,
      onCreate,
      sx,
      dropdownComponent,
      onDropdownClose,
      onDropdownOpen,
      maxSelectedValues,
<<<<<<< HEAD
      withinPortal,
=======
      zIndex,
>>>>>>> a9d36494
      ...others
    }: MultiSelectProps,
    ref
  ) => {
    const { classes, cx, theme } = useStyles(
      { size, invalid: !!error },
      { classNames, styles, name: 'MultiSelect' }
    );
    const { mergedStyles, rest } = useExtractedMargins({ others, style });
    const dropdownRef = useRef<HTMLDivElement>();
    const inputRef = useRef<HTMLInputElement>();
    const wrapperRef = useRef<HTMLDivElement>();
    const itemsRefs = useRef<Record<string, HTMLDivElement>>({});
    const uuid = useUuid(id);
    const [dropdownOpened, _setDropdownOpened] = useState(initiallyOpened);
    const [hovered, setHovered] = useState(-1);
    const [direction, setDirection] = useState<React.CSSProperties['flexDirection']>('column');
    const [searchValue, setSearchValue] = useState('');

    const { scrollIntoView, targetRef, scrollableRef } = useScrollIntoView({
      duration: 0,
      offset: 5,
      cancelable: false,
      isList: true,
    });

    const isCreatable = creatable && typeof getCreateLabel === 'function';
    let createLabel = null;

    const setDropdownOpened = (opened: boolean) => {
      _setDropdownOpened(opened);
      const handler = opened ? onDropdownOpen : onDropdownClose;
      typeof handler === 'function' && handler();
    };

    const handleSearchChange = (val: string) => {
      typeof onSearchChange === 'function' && onSearchChange(val);
      setSearchValue(val);
    };

    const formattedData = data.map((item) =>
      typeof item === 'string' ? { label: item, value: item } : item
    );

    const sortedData = groupSortData({ data: formattedData });

    const [_value, setValue] = useUncontrolled({
      value,
      defaultValue,
      finalValue: [],
      rule: (val) => Array.isArray(val),
      onChange,
    });

    const valuesOverflow = useRef(!!maxSelectedValues && maxSelectedValues < _value.length);

    const handleValueRemove = (_val: string) => {
      const newValue = _value.filter((val) => val !== _val);
      setValue(newValue);

      if (!!maxSelectedValues && newValue.length < maxSelectedValues) {
        valuesOverflow.current = false;
      }
    };

    const handleInputChange = (event: React.ChangeEvent<HTMLInputElement>) => {
      handleSearchChange(event.currentTarget.value);
      setDropdownOpened(true);
    };

    const handleInputFocus = (event: React.FocusEvent<HTMLInputElement>) => {
      typeof onFocus === 'function' && onFocus(event);
    };

    const handleInputBlur = (event: React.FocusEvent<HTMLInputElement>) => {
      typeof onBlur === 'function' && onBlur(event);
      clearSearchOnBlur && handleSearchChange('');
      setDropdownOpened(false);
    };

    const filteredData = filterData({
      data: sortedData,
      searchable,
      searchValue,
      limit,
      filter,
      value: _value,
    });

    const getNextIndex = (
      index: number,
      nextItem: (index: number) => number,
      compareFn: (index: number) => boolean
    ) => {
      let i = index;
      while (compareFn(i)) {
        i = nextItem(i);
        if (!filteredData[i].disabled) return i;
      }
      return index;
    };

    useDidUpdate(() => {
      setHovered(
        getNextIndex(
          -1,
          (index) => index + 1,
          (index) => index < filteredData.length - 1
        )
      );
    }, [searchValue]);

    useDidUpdate(() => {
      //using greater than equal to take into account creatable type.
      if (!disabled && _value.length >= data.length) setDropdownOpened(false);
    }, [_value]);

    const handleItemSelect = (item: SelectItem) => {
      setTimeout(() => {
        clearSearchOnChange && handleSearchChange('');
        if (_value.includes(item.value)) {
          handleValueRemove(item.value);
        } else {
          setValue([..._value, item.value]);
          if (_value.length === maxSelectedValues - 1) {
            valuesOverflow.current = true;
            setDropdownOpened(false);
          }
          if (hovered === filteredData.length - 1) {
            setHovered(filteredData.length - 2);
          }
        }
        if (item.creatable) {
          typeof onCreate === 'function' && onCreate(item.value);
        }
      });
    };

    const handleInputKeydown = (event: React.KeyboardEvent<HTMLInputElement>) => {
      const isColumn = direction === 'column';

      const handleNext = () => {
        setHovered((current) => {
          const nextIndex = getNextIndex(
            current,
            (index) => index + 1,
            (index) => index < filteredData.length - 1
          );

          if (dropdownOpened) {
            targetRef.current = itemsRefs.current[filteredData[nextIndex]?.value];

            scrollIntoView({
              alignment: isColumn ? 'end' : 'start',
            });
          }

          return nextIndex;
        });
      };

      const handlePrevious = () => {
        setHovered((current) => {
          const nextIndex = getNextIndex(
            current,
            (index) => index - 1,
            (index) => index > 0
          );

          if (dropdownOpened) {
            targetRef.current = itemsRefs.current[filteredData[nextIndex]?.value];

            scrollIntoView({
              alignment: isColumn ? 'start' : 'end',
            });
          }

          return nextIndex;
        });
      };

      switch (event.nativeEvent.code) {
        case 'ArrowUp': {
          event.preventDefault();
          setDropdownOpened(true);

          isColumn ? handlePrevious() : handleNext();

          break;
        }

        case 'ArrowDown': {
          event.preventDefault();
          setDropdownOpened(true);

          isColumn ? handleNext() : handlePrevious();

          break;
        }

        case 'Enter': {
          if (filteredData[hovered] && dropdownOpened) {
            event.preventDefault();
            handleItemSelect(filteredData[hovered]);
          } else {
            setDropdownOpened(true);
          }

          break;
        }

        case 'Backspace': {
          if (_value.length > 0 && searchValue.length === 0 && searchable) {
            setValue(_value.slice(0, -1));
            setDropdownOpened(true);
          }

          break;
        }

        case 'Escape': {
          setDropdownOpened(false);
        }
      }
    };

    const selectedItems = _value
      .map((val) => {
        let selectedItem = sortedData.find((item) => item.value === val && !item.disabled);
        if (!selectedItem && isCreatable) {
          selectedItem = {
            value: val,
            label: val,
          };
        }
        return selectedItem;
      })
      .filter((val) => !!val)
      .map((item) => (
        <Value
          {...item}
          disabled={disabled}
          className={classes.value}
          onRemove={(e) => {
            if (dropdownOpened) {
              e.preventDefault();
              e.stopPropagation();
            }
            handleValueRemove(item.value);
          }}
          key={item.value}
          size={size}
          styles={styles}
          classNames={classNames}
          radius={radius}
        />
      ));

    const handleClear = () => {
      handleSearchChange('');
      setValue([]);
      inputRef.current?.focus();
    };

    if (isCreatable && shouldCreate(searchValue, sortedData)) {
      createLabel = getCreateLabel(searchValue);
      filteredData.push({ label: searchValue, value: searchValue, creatable: true });
    }

    const shouldRenderDropdown =
      filteredData.length > 0 ||
      isCreatable ||
      (searchValue.length > 0 && !!nothingFound && filteredData.length === 0);

    return (
      <InputWrapper
        required={required}
        id={uuid}
        label={label}
        error={error}
        description={description}
        size={size}
        className={className}
        style={mergedStyles}
        classNames={classNames}
        styles={styles}
        __staticSelector="MultiSelect"
        sx={sx}
        {...wrapperProps}
      >
        <div
          className={classes.wrapper}
          role="combobox"
          aria-haspopup="listbox"
          aria-owns={`${uuid}-items`}
          aria-controls={uuid}
          aria-expanded={dropdownOpened}
          onMouseLeave={() => setHovered(-1)}
          tabIndex={-1}
          ref={wrapperRef}
        >
          <Input<'div'>
            __staticSelector="MultiSelect"
            style={{ overflow: 'hidden' }}
            component="div"
            multiline
            size={size}
            variant={variant}
            disabled={disabled}
            invalid={!!error}
            required={required}
            radius={radius}
            icon={icon}
            onMouseDown={(event) => {
              event.preventDefault();
              !disabled && !valuesOverflow.current && setDropdownOpened(!dropdownOpened);
              inputRef.current?.focus();
            }}
            classNames={{
              ...classNames,
              input: cx({ [classes.input]: !searchable }, classNames?.input),
            }}
            {...getSelectRightSectionProps({
              theme,
              rightSection,
              rightSectionWidth,
              styles,
              size,
              shouldClear: !disabled && clearable && _value.length > 0,
              clearButtonLabel,
              onClear: handleClear,
              error,
            })}
          >
            <div className={classes.values}>
              {selectedItems}

              <input
                ref={useMergedRef(ref, inputRef)}
                type="text"
                id={uuid}
                className={cx(classes.searchInput, {
                  [classes.searchInputPointer]: !searchable,
                  [classes.searchInputInputHidden]:
                    (!dropdownOpened && _value.length > 0) || (!searchable && _value.length > 0),
                  [classes.searchInputEmpty]: _value.length === 0,
                })}
                onKeyDown={handleInputKeydown}
                value={searchValue}
                onChange={handleInputChange}
                onFocus={handleInputFocus}
                onBlur={handleInputBlur}
                readOnly={!searchable || valuesOverflow.current}
                placeholder={_value.length === 0 ? placeholder : undefined}
                disabled={disabled}
                data-mantine-stop-propagation={dropdownOpened}
                autoComplete="off"
                {...rest}
              />
            </div>
          </Input>

          <SelectDropdown
            mounted={dropdownOpened && shouldRenderDropdown}
            transition={transition}
            transitionDuration={transitionDuration}
            transitionTimingFunction={transitionTimingFunction}
            uuid={uuid}
            shadow={shadow}
            maxDropdownHeight={maxDropdownHeight}
            classNames={classNames}
            styles={styles}
            ref={useMergedRef(dropdownRef, scrollableRef)}
            __staticSelector="MultiSelect"
            dropdownComponent={dropdownComponent}
            referenceElement={wrapperRef.current}
            direction={direction}
            onDirectionChange={setDirection}
<<<<<<< HEAD
            withinPortal={withinPortal}
=======
            zIndex={zIndex}
>>>>>>> a9d36494
          >
            <SelectItems
              data={filteredData}
              hovered={hovered}
              classNames={classNames}
              styles={styles}
              uuid={uuid}
              __staticSelector="MultiSelect"
              onItemHover={setHovered}
              onItemSelect={handleItemSelect}
              itemsRefs={itemsRefs}
              itemComponent={itemComponent}
              size={size}
              nothingFound={nothingFound}
              creatable={creatable && !!createLabel}
              createLabel={createLabel}
            />
          </SelectDropdown>
        </div>
      </InputWrapper>
    );
  }
);

MultiSelect.displayName = '@mantine/core/MultiSelect';<|MERGE_RESOLUTION|>--- conflicted
+++ resolved
@@ -136,13 +136,11 @@
   /** Limit amount of items selected */
   maxSelectedValues?: number;
 
-<<<<<<< HEAD
   /** Whether to render the dropdown in a Portal */
   withinPortal?: boolean;
-=======
+
   /** Dropdown z-index */
   zIndex?: number;
->>>>>>> a9d36494
 }
 
 export function defaultFilter(value: string, selected: boolean, item: SelectItem) {
@@ -209,11 +207,8 @@
       onDropdownClose,
       onDropdownOpen,
       maxSelectedValues,
-<<<<<<< HEAD
       withinPortal,
-=======
       zIndex,
->>>>>>> a9d36494
       ...others
     }: MultiSelectProps,
     ref
@@ -592,11 +587,8 @@
             referenceElement={wrapperRef.current}
             direction={direction}
             onDirectionChange={setDirection}
-<<<<<<< HEAD
             withinPortal={withinPortal}
-=======
             zIndex={zIndex}
->>>>>>> a9d36494
           >
             <SelectItems
               data={filteredData}
