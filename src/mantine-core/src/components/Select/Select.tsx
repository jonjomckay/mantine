import React, { useState, useEffect, useRef, forwardRef } from 'react';
import {
  useUncontrolled,
  useMergedRef,
  useDidUpdate,
  useScrollIntoView,
  useUuid,
  useClickOutside,
} from '@mantine/hooks';
import { DefaultProps, MantineSize, MantineShadow, useExtractedMargins } from '@mantine/styles';
import { InputWrapper } from '../InputWrapper';
import { Input } from '../Input';
import { MantineTransition } from '../Transition';
import { DefaultItem } from './DefaultItem/DefaultItem';
import { getSelectRightSectionProps } from './SelectRightSection/get-select-right-section-props';
import { SelectItems } from './SelectItems/SelectItems';
import { SelectDropdown } from './SelectDropdown/SelectDropdown';
import { SelectDataItem, SelectItem, BaseSelectStylesNames, BaseSelectProps } from './types';
import { filterData } from './filter-data/filter-data';
import { groupSortData } from './group-sort-data/group-sort-data';
import useStyles from './Select.styles';

export interface SelectProps extends DefaultProps<BaseSelectStylesNames>, BaseSelectProps {
  /** Input size */
  size?: MantineSize;

  /** Select data used to renderer items in dropdown */
  data: SelectDataItem[];

  /** Change item renderer */
  itemComponent?: React.FC<any>;

  /** Dropdown shadow from theme or any value to set box-shadow */
  shadow?: MantineShadow;

  /** Controlled input value */
  value?: string | null;

  /** Uncontrolled input defaultValue */
  defaultValue?: string | null;

  /** Controlled input onChange handler */
  onChange?(value: string | null): void;

  /** Dropdown body appear/disappear transition */
  transition?: MantineTransition;

  /** Dropdown body transition duration */
  transitionDuration?: number;

  /** Dropdown body transition timing function, defaults to theme.transitionTimingFunction */
  transitionTimingFunction?: string;

  /** Initial dropdown opened state */
  initiallyOpened?: boolean;

  /** Function based on which items in dropdown are filtered */
  filter?(value: string, item: SelectItem): boolean;

  /** Maximum dropdown height in px */
  maxDropdownHeight?: number;

  /** Set to true to enable search */
  searchable?: boolean;

  /** Nothing found label */
  nothingFound?: React.ReactNode;

  /** Allow to clear item */
  clearable?: boolean;

  /** aria-label for clear button */
  clearButtonLabel?: string;

  /** Limit amount of items displayed at a time for searchable select */
  limit?: number;

  /** Called each time search value changes */
  onSearchChange?(query: string): void;

  /** Allow creatable option  */
  creatable?: boolean;

  /** Function to get create Label */
  getCreateLabel?: (query: string) => React.ReactNode;

  /** Function to determine if create label should be displayed */
  shouldCreate?: (query: string, data: SelectItem[]) => boolean;

  /** Called when create option is selected */
  onCreate?: (query: string) => void;

  /** Change dropdown component, can be used to add custom scrollbars */
  dropdownComponent?: React.FC<any>;

  /** Called when dropdown is opened */
  onDropdownOpen?(): void;

  /** Called when dropdown is closed */
  onDropdownClose?(): void;

<<<<<<< HEAD
  /** Whether to render the dropdown in a Portal */
  withinPortal?: boolean;
=======
  /** Dropdown z-index */
  zIndex?: number;
>>>>>>> a9d36494
}

export function defaultFilter(value: string, item: SelectItem) {
  return item.label.toLowerCase().trim().includes(value.toLowerCase().trim());
}

export function defaultShouldCreate(query: string, data: SelectItem[]) {
  return !!query && !data.some((item) => item.value.toLowerCase() === query.toLowerCase());
}

export const Select = forwardRef<HTMLInputElement, SelectProps>(
  (
    {
      className,
      style,
      required = false,
      label,
      id,
      error,
      description,
      size = 'sm',
      shadow = 'sm',
      data,
      value,
      defaultValue,
      onChange,
      itemComponent = DefaultItem,
      onKeyDown,
      onFocus,
      onBlur,
      transition = 'fade',
      transitionDuration = 0,
      initiallyOpened = false,
      transitionTimingFunction,
      wrapperProps,
      classNames,
      styles,
      filter = defaultFilter,
      maxDropdownHeight = 220,
      searchable = false,
      clearable = false,
      nothingFound,
      clearButtonLabel,
      limit = Infinity,
      disabled = false,
      onSearchChange,
      rightSection,
      rightSectionWidth,
      creatable = false,
      getCreateLabel,
      shouldCreate = defaultShouldCreate,
      onCreate,
      sx,
      dropdownComponent,
      onDropdownClose,
      onDropdownOpen,
<<<<<<< HEAD
      withinPortal,
=======
      zIndex,
>>>>>>> a9d36494
      ...others
    }: SelectProps,
    ref
  ) => {
    const { classes, cx, theme } = useStyles();
    const { mergedStyles, rest } = useExtractedMargins({ others, style });
    const [dropdownOpened, _setDropdownOpened] = useState(initiallyOpened);
    const [hovered, setHovered] = useState(-1);
    const inputRef = useRef<HTMLInputElement>();
    const dropdownRef = useRef<HTMLDivElement>();
    const itemsRefs = useRef<Record<string, HTMLDivElement>>({});
    const [creatableDataValue, setCreatableDataValue] = useState<string | undefined>(undefined);
    const [direction, setDirection] = useState<React.CSSProperties['flexDirection']>('column');
    const uuid = useUuid(id);
    const { scrollIntoView, targetRef, scrollableRef } = useScrollIntoView({
      duration: 0,
      offset: 5,
      cancelable: false,
      isList: true,
    });

    const setDropdownOpened = (opened: boolean) => {
      _setDropdownOpened(opened);
      const handler = opened ? onDropdownOpen : onDropdownClose;
      typeof handler === 'function' && handler();
    };

    const isCreatable = creatable && typeof getCreateLabel === 'function';
    let createLabel = null;

    const formattedData = data.map((item) =>
      typeof item === 'string' ? { label: item, value: item } : item
    );

    useClickOutside(
      () => setDropdownOpened(false),
      ['mousedown', 'touchstart'],
      [inputRef.current, dropdownRef.current]
    );

    const sortedData = groupSortData({ data: formattedData });

    const [_value, handleChange, inputMode] = useUncontrolled({
      value,
      defaultValue,
      finalValue: null,
      onChange,
      rule: (val) => typeof val === 'string' || val === null,
    });

    const selectedValue = sortedData.find((item) => item.value === _value);
    const [inputValue, setInputValue] = useState(selectedValue?.label || '');

    const handleSearchChange = (val: string) => {
      setInputValue(val);
      if (searchable && typeof onSearchChange === 'function') {
        onSearchChange(val);
      }
    };

    const handleClear = () => {
      handleChange(null);
      if (inputMode === 'uncontrolled') {
        handleSearchChange('');
      }
      inputRef.current?.focus();
    };

    useEffect(() => {
      const newSelectedValue = sortedData.find((item) => item.value === _value);

      if (newSelectedValue) {
        handleSearchChange(newSelectedValue.label);
      } else if (!isCreatable || !_value) {
        handleSearchChange('');
      }
    }, [_value]);

    const handleItemSelect = (item: SelectItem) => {
      handleChange(item.value);
      if (item.creatable) {
        setCreatableDataValue(item.value);
        typeof onCreate === 'function' && onCreate(item.value);
      }
      if (inputMode === 'uncontrolled') {
        handleSearchChange(item.label);
      }
      setHovered(-1);
      setTimeout(() => setDropdownOpened(false));
      inputRef.current.focus();
    };

    const filteredData = filterData({
      data: sortedData,
      searchable,
      limit,
      searchValue: inputValue,
      creatable: !!creatableDataValue && creatableDataValue === inputValue,
      filter,
    });

    if (isCreatable && shouldCreate(inputValue, filteredData)) {
      createLabel = getCreateLabel(inputValue);
      filteredData.push({ label: inputValue, value: inputValue, creatable: true });
    }

    const getNextIndex = (
      index: number,
      nextItem: (index: number) => number,
      compareFn: (index: number) => boolean
    ) => {
      let i = index;
      while (compareFn(i)) {
        i = nextItem(i);
        if (!filteredData[i].disabled) return i;
      }
      return index;
    };

    useDidUpdate(() => {
      setHovered(
        getNextIndex(
          -1,
          (index) => index + 1,
          (index) => index < filteredData.length - 1
        )
      );
    }, [inputValue]);

    const handleInputKeydown = (event: React.KeyboardEvent<HTMLInputElement>) => {
      typeof onKeyDown === 'function' && onKeyDown(event);

      const isColumn = direction === 'column';

      const handlePrevious = () => {
        setHovered((current) => {
          const nextIndex = getNextIndex(
            current,
            (index) => index - 1,
            (index) => index > 0
          );

          if (dropdownOpened) {
            targetRef.current = itemsRefs.current[filteredData[nextIndex]?.value];

            scrollIntoView({
              alignment: isColumn ? 'start' : 'end',
            });
          }

          return nextIndex;
        });
      };

      const handleNext = () => {
        setHovered((current) => {
          const nextIndex = getNextIndex(
            current,
            (index) => index + 1,
            (index) => index < filteredData.length - 1
          );

          if (dropdownOpened) {
            targetRef.current = itemsRefs.current[filteredData[nextIndex]?.value];

            scrollIntoView({
              alignment: isColumn ? 'end' : 'start',
            });
          }

          return nextIndex;
        });
      };

      switch (event.nativeEvent.code) {
        case 'ArrowUp': {
          event.preventDefault();
          setDropdownOpened(true);

          isColumn ? handlePrevious() : handleNext();

          break;
        }

        case 'ArrowDown': {
          event.preventDefault();
          setDropdownOpened(true);

          isColumn ? handleNext() : handlePrevious();
          break;
        }

        case 'Escape': {
          event.preventDefault();
          setDropdownOpened(false);
          setHovered(-1);
          break;
        }

        case 'Space': {
          if (!searchable) {
            event.preventDefault();
            setDropdownOpened(!dropdownOpened);
            setHovered(
              getNextIndex(
                -1,
                (index) => index + 1,
                (index) => index < filteredData.length - 1
              )
            );
          }
          break;
        }

        case 'Enter': {
          if (filteredData[hovered] && dropdownOpened) {
            event.preventDefault();
            handleItemSelect(filteredData[hovered]);
          } else {
            setDropdownOpened(true);
          }
        }
      }
    };

    const handleInputFocus = (event: React.FocusEvent<HTMLInputElement>) => {
      typeof onFocus === 'function' && onFocus(event);
    };

    const handleInputBlur = (event: React.FocusEvent<HTMLInputElement>) => {
      typeof onBlur === 'function' && onBlur(event);
      const selected = sortedData.find((item) => item.value === _value);
      handleSearchChange(selected?.label || '');
      setDropdownOpened(false);
    };

    const handleInputChange = (event: React.ChangeEvent<HTMLInputElement>) => {
      if (clearable && event.currentTarget.value === '') {
        handleChange(null);
        if (inputMode === 'uncontrolled') {
          handleSearchChange('');
        }
      } else {
        handleSearchChange(event.currentTarget.value);
      }
      setHovered(0);
      setDropdownOpened(true);
    };

    return (
      <InputWrapper
        required={required}
        id={uuid}
        label={label}
        error={error}
        description={description}
        size={size}
        className={className}
        style={mergedStyles}
        classNames={classNames}
        styles={styles}
        __staticSelector="Select"
        sx={sx}
        {...wrapperProps}
      >
        <div
          role="combobox"
          aria-haspopup="listbox"
          aria-owns={`${uuid}-items`}
          aria-controls={uuid}
          aria-expanded={dropdownOpened}
          onMouseLeave={() => setHovered(-1)}
          tabIndex={-1}
        >
          <Input<'input'>
            {...rest}
            type="text"
            required={required}
            ref={useMergedRef(ref, inputRef)}
            id={uuid}
            invalid={!!error}
            size={size}
            onKeyDown={handleInputKeydown}
            __staticSelector="Select"
            value={inputValue}
            onChange={handleInputChange}
            aria-autocomplete="list"
            aria-controls={dropdownOpened ? `${uuid}-items` : null}
            aria-activedescendant={hovered !== -1 ? `${uuid}-${hovered}` : null}
            onClick={() => setDropdownOpened(!dropdownOpened)}
            onFocus={handleInputFocus}
            onBlur={handleInputBlur}
            readOnly={!searchable}
            disabled={disabled}
            data-mantine-stop-propagation={dropdownOpened}
            autoComplete="off"
            classNames={{
              ...classNames,
              input: cx({ [classes.input]: !searchable }, classNames?.input),
            }}
            {...getSelectRightSectionProps({
              theme,
              rightSection,
              rightSectionWidth,
              styles,
              size,
              shouldClear: clearable && !!selectedValue,
              clearButtonLabel,
              onClear: handleClear,
              error,
            })}
          />

          <SelectDropdown
            referenceElement={inputRef.current}
            mounted={dropdownOpened}
            transition={transition}
            transitionDuration={transitionDuration}
            transitionTimingFunction={transitionTimingFunction}
            uuid={uuid}
            shadow={shadow}
            maxDropdownHeight={maxDropdownHeight}
            classNames={classNames}
            styles={styles}
            ref={useMergedRef(dropdownRef, scrollableRef)}
            __staticSelector="Select"
            dropdownComponent={dropdownComponent}
            direction={direction}
            onDirectionChange={setDirection}
<<<<<<< HEAD
            withinPortal={withinPortal}
=======
            zIndex={zIndex}
>>>>>>> a9d36494
          >
            <SelectItems
              data={filteredData}
              hovered={hovered}
              classNames={classNames}
              styles={styles}
              isItemSelected={(val) => val === _value}
              uuid={uuid}
              __staticSelector="Select"
              onItemHover={setHovered}
              onItemSelect={handleItemSelect}
              itemsRefs={itemsRefs}
              itemComponent={itemComponent}
              size={size}
              nothingFound={nothingFound}
              creatable={isCreatable && !!createLabel}
              createLabel={createLabel}
            />
          </SelectDropdown>
        </div>
      </InputWrapper>
    );
  }
);

Select.displayName = '@mantine/core/Select';<|MERGE_RESOLUTION|>--- conflicted
+++ resolved
@@ -99,13 +99,11 @@
   /** Called when dropdown is closed */
   onDropdownClose?(): void;
 
-<<<<<<< HEAD
   /** Whether to render the dropdown in a Portal */
   withinPortal?: boolean;
-=======
+
   /** Dropdown z-index */
   zIndex?: number;
->>>>>>> a9d36494
 }
 
 export function defaultFilter(value: string, item: SelectItem) {
@@ -162,11 +160,8 @@
       dropdownComponent,
       onDropdownClose,
       onDropdownOpen,
-<<<<<<< HEAD
       withinPortal,
-=======
       zIndex,
->>>>>>> a9d36494
       ...others
     }: SelectProps,
     ref
@@ -496,11 +491,8 @@
             dropdownComponent={dropdownComponent}
             direction={direction}
             onDirectionChange={setDirection}
-<<<<<<< HEAD
             withinPortal={withinPortal}
-=======
             zIndex={zIndex}
->>>>>>> a9d36494
           >
             <SelectItems
               data={filteredData}
