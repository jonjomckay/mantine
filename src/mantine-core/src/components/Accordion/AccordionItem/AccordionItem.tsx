<<<<<<< HEAD
import React, { forwardRef } from 'react';
import { DefaultProps, ClassNames, useContextStylesApi } from '@mantine/styles';
=======
import React from 'react';
import { useReducedMotion } from '@mantine/hooks';
import { DefaultProps, Selectors } from '@mantine/styles';
>>>>>>> 949933e9
import { Box } from '../../Box';
import { AccordionItemContextProvider } from '../AccordionItem.context';
import useStyles from './AccordionItem.styles';
import { useAccordionContext } from '../Accordion.context';

<<<<<<< HEAD
export type AccordionItemStylesNames = ClassNames<typeof useStyles>;
=======
export type { AccordionIconPosition };
export type AccordionItemStylesNames = Selectors<typeof useStyles>;
>>>>>>> 949933e9

export interface AccordionItemProps
  extends DefaultProps<AccordionItemStylesNames>,
    React.ComponentPropsWithoutRef<'div'> {
  /** Value that is used to manage accordion state */
  value: string;
}

export const AccordionItem = forwardRef<HTMLDivElement, AccordionItemProps>(
  ({ children, className, value, ...others }, ref) => {
    const { classNames, styles, unstyled } = useContextStylesApi();
    const ctx = useAccordionContext();
    const { classes, cx } = useStyles(
      { variant: ctx.variant, radius: ctx.radius },
      { name: 'Accordion', classNames, styles, unstyled }
    );

    return (
      <AccordionItemContextProvider value={{ value }}>
        <Box
          ref={ref}
          className={cx(classes.item, className)}
          data-active={ctx.isItemActive(value) || undefined}
          {...others}
        >
          {children}
        </Box>
      </AccordionItemContextProvider>
    );
  }
);

AccordionItem.displayName = '@mantine/core/AccordionItem';<|MERGE_RESOLUTION|>--- conflicted
+++ resolved
@@ -1,22 +1,11 @@
-<<<<<<< HEAD
 import React, { forwardRef } from 'react';
-import { DefaultProps, ClassNames, useContextStylesApi } from '@mantine/styles';
-=======
-import React from 'react';
-import { useReducedMotion } from '@mantine/hooks';
-import { DefaultProps, Selectors } from '@mantine/styles';
->>>>>>> 949933e9
+import { DefaultProps, Selectors, useContextStylesApi } from '@mantine/styles';
 import { Box } from '../../Box';
 import { AccordionItemContextProvider } from '../AccordionItem.context';
 import useStyles from './AccordionItem.styles';
 import { useAccordionContext } from '../Accordion.context';
 
-<<<<<<< HEAD
-export type AccordionItemStylesNames = ClassNames<typeof useStyles>;
-=======
-export type { AccordionIconPosition };
 export type AccordionItemStylesNames = Selectors<typeof useStyles>;
->>>>>>> 949933e9
 
 export interface AccordionItemProps
   extends DefaultProps<AccordionItemStylesNames>,
