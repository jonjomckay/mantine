import React, { ReactPortal, useRef, useState } from 'react';
import { createPortal } from 'react-dom';
import { useIsomorphicEffect } from '@mantine/hooks';
import { useMantineTheme, useMantineDefaultProps } from '@mantine/styles';

export interface PortalProps {
  /** Portal children, for example, modal or popover */
  children: React.ReactNode;

  /** Root element z-index property */
  zIndex?: number;

  /** Root element position property */
  position?: string;

  /** Element where portal should be rendered, by default new div element is created and appended to document.body */
  target?: HTMLElement | string;

  /** Root element className */
  className?: string;
}

<<<<<<< HEAD
const defaultProps: Partial<PortalProps> = {
  zIndex: 1,
};

export function Portal(props: PortalProps): ReactPortal {
  const { children, zIndex, target, className } = useMantineDefaultProps(
    'Portal',
    defaultProps,
    props
  );

=======
export function Portal({
  children,
  zIndex = 1,
  position = 'relative',
  target,
  className,
}: PortalProps): ReactPortal {
>>>>>>> 20d5b438
  const theme = useMantineTheme();
  const [mounted, setMounted] = useState(false);
  const ref = useRef<HTMLElement>();

  useIsomorphicEffect(() => {
    setMounted(true);
    ref.current = !target
      ? document.createElement('div')
      : typeof target === 'string'
      ? document.querySelector(target)
      : target;

    if (!target) {
      document.body.appendChild(ref.current);
    }

    return () => {
      !target && document.body.removeChild(ref.current);
    };
  }, [target]);

  if (!mounted) {
    return null;
  }

  return createPortal(
    <div className={className} dir={theme.dir} style={{ position: position as any, zIndex }}>
      {children}
    </div>,
    ref.current
  );
}

Portal.displayName = '@mantine/core/Portal';<|MERGE_RESOLUTION|>--- conflicted
+++ resolved
@@ -20,9 +20,9 @@
   className?: string;
 }
 
-<<<<<<< HEAD
 const defaultProps: Partial<PortalProps> = {
   zIndex: 1,
+  position: 'relative',
 };
 
 export function Portal(props: PortalProps): ReactPortal {
@@ -32,15 +32,6 @@
     props
   );
 
-=======
-export function Portal({
-  children,
-  zIndex = 1,
-  position = 'relative',
-  target,
-  className,
-}: PortalProps): ReactPortal {
->>>>>>> 20d5b438
   const theme = useMantineTheme();
   const [mounted, setMounted] = useState(false);
   const ref = useRef<HTMLElement>();
