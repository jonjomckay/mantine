--- conflicted
+++ resolved
@@ -60,21 +60,9 @@
 
   /** Popperjs modifiers array */
   modifiers?: StrictModifier[];
-<<<<<<< HEAD
-
-  /** Controls popper flip behavior  */
-  allowPlacementChange?: boolean;
-
-  /** Controls where popper can flip out */
-  placementFallbacks?: Placement[];
-
-  /** Called when popper changes its placement */
-  onPlacementChange?(placement: Placement): void;
 
   /** Whether to render the target element in a Portal */
   withinPortal?: boolean;
-=======
->>>>>>> 3505dbac
 }
 
 export function Popper<T extends HTMLElement = HTMLDivElement>({
@@ -95,13 +83,7 @@
   forceUpdateDependencies = [],
   modifiers = [],
   onTransitionEnd,
-<<<<<<< HEAD
-  allowPlacementChange = true,
-  placementFallbacks = ['bottom'],
-  onPlacementChange,
   withinPortal = true,
-=======
->>>>>>> 3505dbac
 }: PopperProps<T>) {
   const padding = withArrow ? gutter + arrowSize : gutter;
   const { classes, cx } = useStyles({ arrowSize }, { name: 'Popper' });
