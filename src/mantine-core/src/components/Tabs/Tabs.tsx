--- conflicted
+++ resolved
@@ -1,16 +1,10 @@
 import React, { forwardRef } from 'react';
 import {
   DefaultProps,
-<<<<<<< HEAD
-=======
-  MantineNumberSize,
-  MantineColor,
-  Selectors,
->>>>>>> 949933e9
   ForwardRefWithStaticComponents,
   useMantineDefaultProps,
   StylesApiProvider,
-  ClassNames,
+  Selectors,
 } from '@mantine/styles';
 import { Box } from '../Box';
 import { TabsList, TabsListStylesNames } from './TabsList/TabsList';
@@ -21,15 +15,10 @@
 import useStyles from './Tabs.styles';
 
 export type TabsStylesNames =
-<<<<<<< HEAD
-  | ClassNames<typeof useStyles>
+  | Selectors<typeof useStyles>
   | TabsListStylesNames
   | TabsPanelStylesNames
   | TabStylesNames;
-=======
-  | Exclude<Selectors<typeof useStyles>, TabsVariant>
-  | TabControlStylesNames;
->>>>>>> 949933e9
 
 export interface TabsProps
   extends TabsProviderProps,
