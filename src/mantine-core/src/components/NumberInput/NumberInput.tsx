--- conflicted
+++ resolved
@@ -147,11 +147,7 @@
     };
 
     const formatNum = (val: string | number = '') => {
-<<<<<<< HEAD
-      let parsedStr = String(val);
-=======
       let parsedStr = typeof val === 'number' ? String(val) : val;
->>>>>>> 0ac9e11b
 
       if (decimalSeparator) {
         parsedStr = parsedStr.replace(/\./g, decimalSeparator);
