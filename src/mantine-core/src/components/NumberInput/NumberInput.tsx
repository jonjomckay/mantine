--- conflicted
+++ resolved
@@ -146,13 +146,8 @@
       setValue(val);
     };
 
-<<<<<<< HEAD
-    const formatNum = (val: string | number) => {
-      let parsedStr = typeof val === 'number' ? String(val) : val;
-=======
     const formatNum = (val: string | number = '') => {
       let parsedStr = String(val);
->>>>>>> b65c9e34
 
       if (decimalSeparator) {
         parsedStr = parsedStr.replace(/\./g, decimalSeparator);
