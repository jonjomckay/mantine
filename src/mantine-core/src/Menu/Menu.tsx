import React, { useState, useRef, cloneElement } from 'react';
import { DefaultProps, MantineNumberSize } from '@mantine/theme';
import { useId, useClickOutside, useMergedRef } from '@mantine/hooks';
import { ActionIcon } from '../ActionIcon/ActionIcon';
import { MantineTransition } from '../Transition/Transition';
import { MenuIcon } from './MenuIcon';
import { MenuBody, MenuBodyProps } from './MenuBody/MenuBody';
import { sizes } from './MenuBody/MenuBody.styles';
import { MenuItem, MenuItemProps } from './MenuItem/MenuItem';

export { MenuBody, MenuBodyProps, MenuItem, MenuItemProps };
export const MENU_SIZES = sizes;

interface MenuPosition {
  top?: React.CSSProperties['top'];
  bottom?: React.CSSProperties['bottom'];
  left?: React.CSSProperties['left'];
  right?: React.CSSProperties['right'];
}

<<<<<<< HEAD
interface MenuProps extends DefaultProps, React.ComponentPropsWithoutRef<'div'> {
  /** <MenuItem /> and <Divider /> components only, children are passed to MenuBody component  */
=======
export interface MenuProps extends DefaultProps, React.ComponentPropsWithoutRef<'div'> {
  /** <MenuItem /> and <Hr /> components only, children are passed to MenuBody component  */
>>>>>>> b3195928
  children: React.ReactNode;

  /** React element that will be used as menu control */
  control?: React.ReactElement;

  /** Use opened and onClose props to setup controlled menu */
  opened?: boolean;

  /** Called every time menu is closed */
  onClose?(): void;

  /** Called every time menu is opened */
  onOpen?(): void;

  /** Menu button aria-label and title props */
  menuButtonLabel?: string;

  /** MenuBody component props */
  menuBodyProps?: Record<string, any>;

  /** Transition styles */
  transition?: MantineTransition;

  /** Transitions duration in ms */
  transitionDuration?: number;

  /** Transition timing function */
  transitionTimingFunction?: string;

  /** Predefined menu width or number for width in px */
  size?: MantineNumberSize;

  /** Predefined shadow from theme or box-shadow value */
  shadow?: string;

  /** Should menu close on item click */
  closeOnItemClick?: boolean;

  /** Id attribute of menu */
  menuId?: string;

  /** Menu dropdown position */
  menuPosition?: MenuPosition;

  /** Control prop to get element ref */
  controlRefProp?: string;

  /** Menu body z-index */
  zIndex?: number;

  /** Get control ref */
  elementRef?: React.ForwardedRef<HTMLButtonElement>;
}

const defaultControl = (
  <ActionIcon>
    <MenuIcon />
  </ActionIcon>
);

export function Menu({
  control = defaultControl,
  children,
  onClose,
  onOpen,
  opened,
  themeOverride,
  menuPosition = { top: 0, left: 0 },
  style,
  menuId,
  menuBodyProps = {},
  closeOnItemClick = true,
  transitionDuration = 250,
  size = 'md',
  shadow = 'md',
  transition = 'skew-up',
  transitionTimingFunction,
  menuButtonLabel,
  controlRefProp = 'elementRef',
  zIndex = 1000,
  elementRef,
  ...others
}: MenuProps) {
  const controlRefFocusTimeout = useRef<number>();
  const controlRef = useRef<HTMLButtonElement>(null);
  const uuid = useId(menuId);
  const controlled = typeof opened === 'boolean';
  const [_opened, setOpened] = useState(false);
  const menuOpened = controlled ? opened : _opened;

  const handleClose = () => {
    setOpened(false);
    typeof onClose === 'function' && onClose();
    controlRefFocusTimeout.current = window.setTimeout(() => {
      typeof controlRef.current?.focus === 'function' && controlRef.current.focus();
    }, transitionDuration + 10);
  };

  const handleOpen = () => {
    setOpened(true);
    window.clearTimeout(controlRefFocusTimeout.current);
    typeof onOpen === 'function' && onOpen();
  };

  const wrapperRef = useClickOutside(() => menuOpened && handleClose());

  const toggleMenu = () => (opened || _opened ? handleClose() : handleOpen());

  const menuControl = cloneElement(control, {
    onClick: toggleMenu,
    role: 'button',
    'aria-haspopup': 'menu',
    'aria-expanded': menuOpened,
    'aria-controls': uuid,
    'aria-label': menuButtonLabel,
    'data-mantine-menu': true,
    title: menuButtonLabel,
    [controlRefProp]: useMergedRef(controlRef, elementRef),
  });

  return (
    <div
      ref={wrapperRef}
      style={{ display: 'inline-block', position: 'relative', ...style }}
      {...others}
    >
      {menuControl}

      <MenuBody
        {...menuBodyProps}
        opened={menuOpened}
        onClose={handleClose}
        id={uuid}
        themeOverride={themeOverride}
        closeOnClickOutside={false}
        closeOnItemClick={closeOnItemClick}
        style={{ ...menuBodyProps.style, ...menuPosition }}
        transitionDuration={transitionDuration}
        transition={transition}
        transitionTimingFunction={transitionTimingFunction}
        size={size}
        shadow={shadow}
        zIndex={zIndex}
      >
        {children}
      </MenuBody>
    </div>
  );
}

Menu.displayName = '@mantine/core/Menu';<|MERGE_RESOLUTION|>--- conflicted
+++ resolved
@@ -18,13 +18,8 @@
   right?: React.CSSProperties['right'];
 }
 
-<<<<<<< HEAD
-interface MenuProps extends DefaultProps, React.ComponentPropsWithoutRef<'div'> {
+export interface MenuProps extends DefaultProps, React.ComponentPropsWithoutRef<'div'> {
   /** <MenuItem /> and <Divider /> components only, children are passed to MenuBody component  */
-=======
-export interface MenuProps extends DefaultProps, React.ComponentPropsWithoutRef<'div'> {
-  /** <MenuItem /> and <Hr /> components only, children are passed to MenuBody component  */
->>>>>>> b3195928
   children: React.ReactNode;
 
   /** React element that will be used as menu control */
