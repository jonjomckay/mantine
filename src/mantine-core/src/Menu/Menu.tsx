--- conflicted
+++ resolved
@@ -10,10 +10,7 @@
 
 export { MenuBody, MenuItem };
 export type { MenuBodyProps, MenuItemProps };
-<<<<<<< HEAD
-=======
 
->>>>>>> 83dd1491
 export const MENU_SIZES = sizes;
 
 interface MenuPosition {
