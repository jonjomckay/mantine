--- conflicted
+++ resolved
@@ -15,11 +15,7 @@
 export type DialogStylesNames = Selectors<typeof useStyles>;
 
 export interface DialogProps
-<<<<<<< HEAD
-  extends Omit<DefaultProps<DialogStylesNames>, MantineStyleSystemSize>,
-=======
-  extends DefaultProps<DialogStylesNames, DialogStylesParams>,
->>>>>>> d97e1a73
+  extends DefaultProps<DialogStylesNames>,
     Omit<PaperProps, 'classNames' | 'styles'> {
   variant?: string;
 
