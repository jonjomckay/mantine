import {
  createStyles,
  MantineTheme,
  CSSObject,
  MantineColor,
  MantineGradient,
  getSize,
} from '@mantine/styles';

export interface TextStylesParams {
  color: 'dimmed' | MantineColor;
  lineClamp: number;
  truncate: 'end' | 'start' | boolean;
  inline: boolean;
  inherit: boolean;
  underline: boolean;
  strikethrough: boolean;
  italic: boolean;
  gradient: MantineGradient;
  transform: React.CSSProperties['textTransform'];
  align: React.CSSProperties['textAlign'];
  weight: React.CSSProperties['fontWeight'];
}

interface GetTextColor {
  theme: MantineTheme;
  color: 'dimmed' | MantineColor;
}
interface GetTruncate {
  truncate: 'end' | 'start' | boolean;
  theme: MantineTheme;
}

function getTextDecoration({
  underline,
  strikethrough,
}: {
  underline: boolean;
  strikethrough: boolean;
}) {
  const styles = [];
  if (underline) {
    styles.push('underline');
  }

  if (strikethrough) {
    styles.push('line-through');
  }

  return styles.length > 0 ? styles.join(' ') : 'none';
}

function getTextColor({ theme, color }: GetTextColor) {
  if (color === 'dimmed') {
    return theme.fn.dimmed();
  }

  return typeof color === 'string' && (color in theme.colors || color.split('.')[0] in theme.colors)
    ? theme.fn.variant({ variant: 'filled', color }).background
    : color || 'inherit';
}

function getLineClamp(lineClamp: number): CSSObject {
  if (typeof lineClamp === 'number') {
    return {
      overflow: 'hidden',
      textOverflow: 'ellipsis',
      display: '-webkit-box',
      WebkitLineClamp: lineClamp,
      WebkitBoxOrient: 'vertical',
    };
  }

  return null;
}

function getTruncate({ theme, truncate }: GetTruncate): CSSObject {
  if (truncate === 'start') {
    return {
      overflow: 'hidden',
      textOverflow: 'ellipsis',
      whiteSpace: 'nowrap',
      direction: theme.dir === 'ltr' ? 'rtl' : 'ltr',
      textAlign: theme.dir === 'ltr' ? 'right' : 'left',
    };
  }
  if (truncate) {
    return {
      overflow: 'hidden',
      textOverflow: 'ellipsis',
      whiteSpace: 'nowrap',
    };
  }

  return null;
}

export default createStyles(
  (
    theme,
    {
      color,
      lineClamp,
      truncate,
      inline,
      inherit,
      underline,
      gradient,
      weight,
      transform,
      align,
      strikethrough,
      italic,
    }: TextStylesParams,
    { size }
  ) => {
    const colors = theme.fn.variant({ variant: 'gradient', gradient });

    return {
      root: {
        ...theme.fn.fontStyles(),
        ...theme.fn.focusStyles(),
        ...getLineClamp(lineClamp),
<<<<<<< HEAD
        ...getTruncate(truncate),
        color: getTextColor({ color, theme }),
=======
        ...getTruncate({ theme, truncate }),
        color: getTextColor({ color, theme, variant }),
>>>>>>> 364842fb
        fontFamily: inherit ? 'inherit' : theme.fontFamily,
        fontSize:
          inherit || size === undefined ? 'inherit' : getSize({ size, sizes: theme.fontSizes }),
        lineHeight: inherit ? 'inherit' : inline ? 1 : theme.lineHeight,
        textDecoration: getTextDecoration({ underline, strikethrough }),
        WebkitTapHighlightColor: 'transparent',
        fontWeight: inherit ? 'inherit' : weight,
        textTransform: transform,
        textAlign: align,
        fontStyle: italic ? 'italic' : undefined,
      },

      gradient: {
        backgroundImage: colors.background,
        WebkitBackgroundClip: 'text',
        WebkitTextFillColor: 'transparent',
      },
    };
  }
);<|MERGE_RESOLUTION|>--- conflicted
+++ resolved
@@ -121,13 +121,8 @@
         ...theme.fn.fontStyles(),
         ...theme.fn.focusStyles(),
         ...getLineClamp(lineClamp),
-<<<<<<< HEAD
-        ...getTruncate(truncate),
+        ...getTruncate({ theme, truncate }),
         color: getTextColor({ color, theme }),
-=======
-        ...getTruncate({ theme, truncate }),
-        color: getTextColor({ color, theme, variant }),
->>>>>>> 364842fb
         fontFamily: inherit ? 'inherit' : theme.fontFamily,
         fontSize:
           inherit || size === undefined ? 'inherit' : getSize({ size, sizes: theme.fontSizes }),
