--- conflicted
+++ resolved
@@ -30,15 +30,9 @@
       lineHeight: `calc(${getSize({ size, sizes: INPUT_SIZES })} - ${rem(4)})`,
       color: theme.colorScheme === 'dark' ? theme.colors.dark[0] : theme.black,
 
-<<<<<<< HEAD
-      '&::-ms-revel, &::-ms-clear': {
+      '&::-ms-reveal, &::-ms-clear': {
         display: 'none',
       },
-=======
-    '&::-ms-reveal, &::-ms-clear': {
-      display: 'none',
-    },
->>>>>>> d97e1a73
 
       '&:focus': {
         outline: 0,
