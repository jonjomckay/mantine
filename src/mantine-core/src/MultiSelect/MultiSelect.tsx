--- conflicted
+++ resolved
@@ -56,15 +56,9 @@
   /** Allow to clear item */
   clearable?: boolean;
 
-<<<<<<< HEAD
-=======
   /** Disable removing selected items from the list */
   disableSelectedItemFiltering?: boolean;
 
-  /** aria-label for clear button */
-  clearButtonLabel?: string;
-
->>>>>>> 80099798
   /** Clear search field value on blur */
   clearSearchOnBlur?: boolean;
 
@@ -220,12 +214,9 @@
     inputWrapperOrder,
     readOnly,
     withAsterisk,
-<<<<<<< HEAD
     clearButtonProps,
-=======
     hoverOnSearchChange,
     disableSelectedItemFiltering,
->>>>>>> 80099798
     ...others
   } = useComponentDefaultProps('MultiSelect', defaultProps, props);
 
