import React, { cloneElement } from 'react';
import { isElement } from '@mantine/utils';
import { useMergedRef } from '@mantine/hooks';
import { getDefaultZIndex, useComponentDefaultProps } from '@mantine/styles';
import { Box } from '../../Box';
import { OptionalPortal } from '../../Portal';
import { TooltipBaseProps } from '../Tooltip.types';
import useStyles from '../Tooltip.styles';
import { TOOLTIP_ERRORS } from '../Tooltip.errors';
import { useFloatingTooltip } from './use-floating-tooltip';

export interface TooltipFloatingProps extends TooltipBaseProps {
  variant?: string;

  /** Offset from mouse */
  offset?: number;
}

const defaultProps: Partial<TooltipFloatingProps> = {
  refProp: 'ref',
  withinPortal: true,
  offset: 10,
  position: 'right',
  zIndex: getDefaultZIndex('popover'),
};

export function TooltipFloating(props: TooltipFloatingProps) {
  const {
    children,
    refProp,
    withinPortal,
    style,
    className,
    classNames,
    styles,
    unstyled,
    radius,
    color,
    label,
    offset,
    position,
    multiline,
    width,
    zIndex,
    disabled,
    variant,
    ...others
  } = useComponentDefaultProps('TooltipFloating', defaultProps, props);

  const { handleMouseMove, x, y, opened, boundaryRef, floating, setOpened } = useFloatingTooltip({
    offset,
    position,
  });

  const { classes, cx } = useStyles(
    { radius, color, multiline, width },
    { name: 'TooltipFloating', classNames, styles, unstyled, variant }
  );

  if (!isElement(children)) {
    throw new Error(TOOLTIP_ERRORS.children);
  }

  const targetRef = useMergedRef(boundaryRef, (children as any).ref);

  const onMouseEnter = (event: React.MouseEvent<unknown, MouseEvent>) => {
    children.props.onMouseEnter?.(event);
    handleMouseMove(event);
    setOpened(true);
  };

  const onMouseLeave = (event: React.MouseEvent<unknown, MouseEvent>) => {
    children.props.onMouseLeave?.(event);
    setOpened(false);
  };

  return (
    <>
      <OptionalPortal withinPortal={withinPortal}>
        <Box
          {...others}
          ref={floating}
          className={cx(classes.tooltip, className)}
          style={{
            ...style,
            zIndex,
<<<<<<< HEAD
            display: opened ? 'block' : 'none',
            top: y ?? 0,
            left: Math.round(x) ?? 0,
=======
            display: !disabled && opened ? 'block' : 'none',
            top: y ?? '',
            left: Math.round(x) ?? '',
>>>>>>> d97e1a73
          }}
        >
          {label}
        </Box>
      </OptionalPortal>

      {cloneElement(children, {
        ...children.props,
        [refProp]: targetRef,
        onMouseEnter,
        onMouseLeave,
      })}
    </>
  );
}

TooltipFloating.displayName = '@mantine/core/TooltipFloating';<|MERGE_RESOLUTION|>--- conflicted
+++ resolved
@@ -84,15 +84,9 @@
           style={{
             ...style,
             zIndex,
-<<<<<<< HEAD
-            display: opened ? 'block' : 'none',
-            top: y ?? 0,
-            left: Math.round(x) ?? 0,
-=======
             display: !disabled && opened ? 'block' : 'none',
             top: y ?? '',
             left: Math.round(x) ?? '',
->>>>>>> d97e1a73
           }}
         >
           {label}
