{
  "name": "@mantine/core",
<<<<<<< HEAD
  "version": "1.1.1",
  "main": "cjs/index.js",
  "module": "esm/index.js",
  "browser": "lib/index.umd.js",
  "types": "lib/index.d.ts",
=======
  "version": "1.2.1",
  "main": "dist/lib.js",
>>>>>>> 681c9a27
  "license": "MIT",
  "author": "Vitaly Rtishchev <rtivital@gmail.com>",
  "peerDependencies": {
    "@mantine/hooks": "1.2.1",
    "react": ">=16.8.0",
    "react-dom": ">=16.8.0",
    "react-jss": ">=10.1.1"
  },
  "dependencies": {
    "@mantine/theme": "1.1.1",
    "@mantine/utils": "1.1.1",
    "clsx": "^1.1.1",
    "react-textarea-autosize": "^8.3.2",
    "react-transition-group": "^4.4.1"
  },
  "devDependencies": {}
}<|MERGE_RESOLUTION|>--- conflicted
+++ resolved
@@ -1,15 +1,10 @@
 {
   "name": "@mantine/core",
-<<<<<<< HEAD
-  "version": "1.1.1",
+  "version": "1.2.1",
   "main": "cjs/index.js",
   "module": "esm/index.js",
   "browser": "lib/index.umd.js",
   "types": "lib/index.d.ts",
-=======
-  "version": "1.2.1",
-  "main": "dist/lib.js",
->>>>>>> 681c9a27
   "license": "MIT",
   "author": "Vitaly Rtishchev <rtivital@gmail.com>",
   "peerDependencies": {
@@ -19,8 +14,8 @@
     "react-jss": ">=10.1.1"
   },
   "dependencies": {
-    "@mantine/theme": "1.1.1",
-    "@mantine/utils": "1.1.1",
+    "@mantine/theme": "1.2.1",
+    "@mantine/utils": "1.2.1",
     "clsx": "^1.1.1",
     "react-textarea-autosize": "^8.3.2",
     "react-transition-group": "^4.4.1"
