--- conflicted
+++ resolved
@@ -156,11 +156,8 @@
     isDateLastInRange = noop,
     renderDay,
     weekdayLabelFormat,
-<<<<<<< HEAD
     unstyled,
-=======
     weekendDays,
->>>>>>> 4e19b5a2
     ...others
   } = useComponentDefaultProps('Month', defaultProps, props);
 
