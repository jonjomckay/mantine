--- conflicted
+++ resolved
@@ -62,11 +62,7 @@
   dropdownType?: 'popover' | 'modal';
 
   /** Dropdown positioning behavior */
-<<<<<<< HEAD
   dropdownPosition?: 'bottom-start' | 'top-start' | 'flip';
-=======
-  dropdownPosition?: 'bottom' | 'top' | 'flip';
->>>>>>> 1a391a0d
 
   /** Allow to clear value */
   clearable?: boolean;
@@ -171,7 +167,6 @@
       clearButtonLabel,
       onClear,
       positionDependencies = [],
-      dropdownPosition,
       zIndex,
       withinPortal = true,
       onBlur,
@@ -341,32 +336,7 @@
           </Popover.Target>
 
           {dropdownType === 'popover' ? (
-<<<<<<< HEAD
             <Popover.Dropdown>
-=======
-            <Popper
-              referenceElement={referenceElement}
-              transitionDuration={transitionDuration}
-              transitionTimingFunction={transitionTimingFunction}
-              forceUpdateDependencies={positionDependencies}
-              transition={transition}
-              mounted={dropdownOpened}
-              position={dropdownPosition === 'flip' ? 'bottom' : dropdownPosition}
-              placement="start"
-              gutter={10}
-              withinPortal={withinPortal}
-              withArrow
-              arrowSize={3}
-              zIndex={zIndex}
-              arrowClassName={classes.arrow}
-              modifiers={[
-                {
-                  name: 'flip',
-                  enabled: dropdownPosition === 'flip',
-                },
-              ]}
-            >
->>>>>>> 1a391a0d
               <div
                 data-mantine-stop-propagation={dropdownOpened}
                 onKeyDownCapture={closeOnEscape}
