import dayjs from 'dayjs';
import React, { useState, useRef, forwardRef, useEffect } from 'react';
import { useUncontrolled, useMergedRef, upperFirst } from '@mantine/hooks';
import { useMantineTheme, useComponentDefaultProps } from '@mantine/core';
import { FirstDayOfWeek } from '../../types';
import { Calendar } from '../Calendar/Calendar';
import { CalendarSharedProps } from '../CalendarBase/CalendarBase';
import { DatePickerBase, DatePickerBaseSharedProps } from '../DatePickerBase/DatePickerBase';

export interface DatePickerProps
  extends Omit<DatePickerBaseSharedProps, 'onChange'>,
    Omit<CalendarSharedProps, 'size' | 'classNames' | 'styles' | 'onMonthChange'> {
  /** Selected date, required with controlled input */
  value?: Date | null;

  /** Called when date changes */
  onChange?(value: Date | null): void;

  /** Default value for uncontrolled input */
  defaultValue?: Date | null;

  /** Set to false to force dropdown to stay open after date was selected */
  closeCalendarOnChange?: boolean;

  /** Set to true to open dropdown on clear */
  openDropdownOnClear?: boolean;

  /** dayjs input format */
  inputFormat?: string;

  /** Control initial dropdown opened state */
  initiallyOpened?: boolean;

  /** Parser function for date provided by input typing */
  dateParser?: (value: string) => Date;

  /** Input name, useful for uncontrolled variant to capture data with native form */
  name?: string;

  /** Set first day of the week */
  firstDayOfWeek?: FirstDayOfWeek;

  /** Allow free input */
  allowFreeInput?: boolean;

  /** Render day based on the date */
  renderDay?(date: Date): React.ReactNode;
}

const defaultProps: Partial<DatePickerProps> = {
  shadow: 'sm',
  transitionDuration: 200,
  closeCalendarOnChange: true,
  labelFormat: 'MMMM YYYY',
  initiallyOpened: false,
  name: 'date',
  size: 'sm',
  dropdownType: 'popover',
  dropdownPosition: 'flip',
  clearable: true,
  disabled: false,
  fixOnBlur: true,
  withinPortal: true,
  firstDayOfWeek: 'monday',
  openDropdownOnClear: true,
};

export const DatePicker = forwardRef<HTMLInputElement, DatePickerProps>(
  (props: DatePickerProps, ref) => {
    const {
      value,
      onChange,
      defaultValue,
      classNames,
      styles,
      shadow,
      locale,
      inputFormat,
      transitionDuration,
      transitionTimingFunction,
      nextMonthLabel,
      previousMonthLabel,
      closeCalendarOnChange,
      labelFormat,
      dayClassName,
      dayStyle,
      disableOutsideEvents,
      minDate,
      maxDate,
      excludeDate,
      initialMonth,
      initiallyOpened,
      name,
      size,
      dropdownType,
      dropdownPosition,
      clearable,
      disabled,
      clearButtonLabel,
      fixOnBlur,
      allowFreeInput,
      withinPortal,
      dateParser,
      firstDayOfWeek,
      onFocus,
      onBlur,
      amountOfMonths,
      allowLevelChange,
      initialLevel,
      onDropdownClose,
      onDropdownOpen,
      hideOutsideDates,
      hideWeekdays,
      renderDay,
      type,
      openDropdownOnClear,
<<<<<<< HEAD
      unstyled,
=======
      weekendDays,
>>>>>>> 6784330c
      ...others
    } = useComponentDefaultProps('DatePicker', defaultProps, props);

    const theme = useMantineTheme();
    const finalLocale = locale || theme.datesLocale;
    const dateFormat = type === 'date' ? 'YYYY-MM-DD' : inputFormat || theme.dateFormat;
    const [dropdownOpened, setDropdownOpened] = useState(initiallyOpened);
    const calendarSize = size === 'lg' || size === 'xl' ? 'md' : 'sm';
    const inputRef = useRef<HTMLInputElement>();
    const [lastValidValue, setLastValidValue] = useState(defaultValue ?? null);
    const [_value, setValue] = useUncontrolled<Date>({
      value,
      defaultValue,
      finalValue: null,
      onChange,
    });
    const [calendarMonth, setCalendarMonth] = useState(_value || initialMonth || new Date());

    const [focused, setFocused] = useState(false);
    const [inputState, setInputState] = useState(
      _value instanceof Date ? upperFirst(dayjs(_value).locale(finalLocale).format(dateFormat)) : ''
    );

    const closeDropdown = () => {
      setDropdownOpened(false);
      onDropdownClose?.();
    };

    const openDropdown = () => {
      setDropdownOpened(true);
      onDropdownOpen?.();
    };

    useEffect(() => {
      if (value === null && !focused) {
        setInputState('');
      }

      if (value instanceof Date && !focused) {
        setInputState(dayjs(value).locale(finalLocale).format(dateFormat));
      }
    }, [value, focused]);

    const handleValueChange = (date: Date) => {
      setValue(date);
      setInputState(upperFirst(dayjs(date).locale(finalLocale).format(dateFormat)));
      closeCalendarOnChange && closeDropdown();
      window.setTimeout(() => inputRef.current?.focus(), 0);
    };

    const handleClear = () => {
      setValue(null);
      setLastValidValue(null);
      setInputState('');
      openDropdownOnClear && openDropdown();
      inputRef.current?.focus();
    };

    const parseDate = (date: string) =>
      dateParser ? dateParser(date) : dayjs(date, dateFormat, finalLocale).toDate();

    const setDateFromInput = () => {
      let date = typeof _value === 'string' ? parseDate(_value) : _value;

      if (maxDate && dayjs(date).isAfter(maxDate)) {
        date = maxDate;
      }

      if (minDate && dayjs(date).isBefore(minDate)) {
        date = minDate;
      }

      if (dayjs(date).isValid()) {
        setValue(date);
        setLastValidValue(date);
        setInputState(upperFirst(dayjs(date).locale(finalLocale).format(dateFormat)));
        setCalendarMonth(date);
      } else if (fixOnBlur) {
        setValue(lastValidValue);
      }
    };

    const handleInputBlur = (event: React.FocusEvent<HTMLInputElement>) => {
      typeof onBlur === 'function' && onBlur(event);
      setFocused(false);

      if (allowFreeInput) {
        setDateFromInput();
      }
    };

    const handleKeyDown = (event: React.KeyboardEvent<HTMLInputElement>) => {
      if (event.key === 'Enter' && allowFreeInput) {
        closeDropdown();
        setDateFromInput();
      }
    };

    const handleInputFocus = (event: React.FocusEvent<HTMLInputElement>) => {
      typeof onFocus === 'function' && onFocus(event);
      setFocused(true);
    };

    const handleChange = (event: React.ChangeEvent<HTMLInputElement>) => {
      openDropdown();

      const date = parseDate(event.target.value);
      if (dayjs(date).isValid()) {
        setValue(date);
        setLastValidValue(date);
        setInputState(event.target.value);
        setCalendarMonth(date);
      } else {
        setInputState(event.target.value);
      }
    };

    return (
      <DatePickerBase
        allowFreeInput={allowFreeInput}
        dropdownOpened={dropdownOpened}
        setDropdownOpened={setDropdownOpened}
        shadow={shadow}
        transitionDuration={transitionDuration}
        ref={useMergedRef(ref, inputRef)}
        size={size}
        styles={styles}
        classNames={classNames}
        onChange={handleChange}
        onBlur={handleInputBlur}
        onFocus={handleInputFocus}
        onKeyDown={handleKeyDown}
        name={name}
        inputLabel={inputState}
        __staticSelector="DatePicker"
        dropdownType={dropdownType}
        dropdownPosition={dropdownPosition}
        clearable={type === 'date' ? false : clearable && !!_value && !disabled}
        clearButtonLabel={clearButtonLabel}
        onClear={handleClear}
        disabled={disabled}
        withinPortal={withinPortal}
        amountOfMonths={amountOfMonths}
        onDropdownClose={onDropdownClose}
        onDropdownOpen={onDropdownOpen}
        type={type}
        unstyled={unstyled}
        {...others}
      >
        <Calendar
          classNames={classNames}
          styles={styles}
          locale={finalLocale}
          nextMonthLabel={nextMonthLabel}
          previousMonthLabel={previousMonthLabel}
          month={allowFreeInput ? calendarMonth : undefined}
          initialMonth={initialMonth || (_value instanceof Date ? _value : new Date())}
          onMonthChange={setCalendarMonth}
          value={_value instanceof Date ? _value : dayjs(_value).toDate()}
          onChange={handleValueChange}
          labelFormat={labelFormat}
          dayClassName={dayClassName}
          dayStyle={dayStyle}
          disableOutsideEvents={disableOutsideEvents}
          minDate={minDate}
          maxDate={maxDate}
          excludeDate={excludeDate}
          __staticSelector="DatePicker"
          fullWidth={dropdownType === 'modal'}
          size={dropdownType === 'modal' ? 'lg' : calendarSize}
          firstDayOfWeek={firstDayOfWeek}
          preventFocus={allowFreeInput}
          amountOfMonths={amountOfMonths}
          allowLevelChange={allowLevelChange}
          initialLevel={initialLevel}
          hideOutsideDates={hideOutsideDates}
          hideWeekdays={hideWeekdays}
          renderDay={renderDay}
<<<<<<< HEAD
          unstyled={unstyled}
=======
          weekendDays={weekendDays}
>>>>>>> 6784330c
        />
      </DatePickerBase>
    );
  }
);

DatePicker.displayName = '@mantine/dates/DatePicker';<|MERGE_RESOLUTION|>--- conflicted
+++ resolved
@@ -114,11 +114,8 @@
       renderDay,
       type,
       openDropdownOnClear,
-<<<<<<< HEAD
       unstyled,
-=======
       weekendDays,
->>>>>>> 6784330c
       ...others
     } = useComponentDefaultProps('DatePicker', defaultProps, props);
 
@@ -297,11 +294,8 @@
           hideOutsideDates={hideOutsideDates}
           hideWeekdays={hideWeekdays}
           renderDay={renderDay}
-<<<<<<< HEAD
           unstyled={unstyled}
-=======
           weekendDays={weekendDays}
->>>>>>> 6784330c
         />
       </DatePickerBase>
     );
