{
  "name": "@mantine/demos",
  "private": true,
<<<<<<< HEAD
  "version": "1.0.6",
  "main": "cjs/index.js",
  "module": "esm/index.js",
  "browser": "lib/index.umd.js",
  "types": "lib/index.d.ts",
  "author": "Vitaly Rtishchev <rtivital@gmail.com>",
  "peerDependencies": {
    "@mantine/core": "1.0.6",
    "@mantine/hooks": "1.0.6",
    "@mantine/tag-picker": "1.0.6",
    "@modulz/radix-icons": ">=4.0.0",
    "react": ">=16.8.0"
  },
  "dependencies": {},
  "devDependencies": {}
=======
  "version": "1.1.1",
  "main": "dist/lib.js",
  "author": "Vitaly Rtishchev <rtivital@gmail.com>"
>>>>>>> 83dd1491
}<|MERGE_RESOLUTION|>--- conflicted
+++ resolved
@@ -1,25 +1,19 @@
 {
   "name": "@mantine/demos",
   "private": true,
-<<<<<<< HEAD
-  "version": "1.0.6",
+  "version": "1.1.1",
   "main": "cjs/index.js",
   "module": "esm/index.js",
   "browser": "lib/index.umd.js",
   "types": "lib/index.d.ts",
   "author": "Vitaly Rtishchev <rtivital@gmail.com>",
   "peerDependencies": {
-    "@mantine/core": "1.0.6",
-    "@mantine/hooks": "1.0.6",
-    "@mantine/tag-picker": "1.0.6",
+    "@mantine/core": "1.1.1",
+    "@mantine/hooks": "1.1.1",
+    "@mantine/tag-picker": "1.1.1",
     "@modulz/radix-icons": ">=4.0.0",
     "react": ">=16.8.0"
   },
   "dependencies": {},
   "devDependencies": {}
-=======
-  "version": "1.1.1",
-  "main": "dist/lib.js",
-  "author": "Vitaly Rtishchev <rtivital@gmail.com>"
->>>>>>> 83dd1491
 }