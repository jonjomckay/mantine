--- conflicted
+++ resolved
@@ -10,11 +10,8 @@
   MantineShadow,
   TextInput,
   getDefaultZIndex,
-<<<<<<< HEAD
   getGroupedOptions,
-=======
   MantineNumberSize,
->>>>>>> 1f222d09
 } from '@mantine/core';
 import { useScrollLock, useFocusTrap, useDidUpdate, useFocusReturn } from '@mantine/hooks';
 import { DefaultAction, DefaultActionProps } from '../DefaultAction/DefaultAction';
