--- conflicted
+++ resolved
@@ -58,16 +58,11 @@
     "stylelint": "stylelint \"**/*.css\" --cache",
     "syncpack": "syncpack list-mismatches",
     "syncpack:format": "syncpack format",
-<<<<<<< HEAD
     "prettier:test": "prettier --check \"**/*.{ts,tsx,css}\"",
-    "prettier:write": "prettier --write \"**/*.{ts,tsx,css}\""
-=======
-    "prettier:test": "prettier --check \"**/*.{ts,tsx,mdx,css}\"",
-    "prettier:write": "prettier --write \"**/*.{ts,tsx,mdx,css}\"",
+    "prettier:write": "prettier --write \"**/*.{ts,tsx,css}\"",
     "ncu:docs": "npx npm-check-updates --packageFile './apps/*/package.json' -x @tabler/icons-react",
     "ncu:root": "npx npm-check-updates --packageFile './package.json' -x @tabler/icons-react",
     "ncu": "npm run ncu:docs && npm run ncu:root"
->>>>>>> 5e03fa38
   },
   "dependencies": {
     "@emotion/cache": "^11.13.1",
