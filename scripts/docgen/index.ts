import { generateDeclarations } from 'mantine-docgen-script';
import { getPath } from '../utils/get-path';
import { DOCGEN_PATHS } from './docgen-paths';

generateDeclarations({
  tsConfigPath: getPath('tsconfig.json'),
  outputPath: getPath('apps/mantine.dev/src/.docgen'),
  componentsPaths: DOCGEN_PATHS,
  excludeProps: ['ms', 'me', 'ps', 'pe'],
  typesReplacement: {
    'Omit<Omit<DetailedHTMLProps<InputHTMLAttributes<HTMLInputElement>, HTMLInputElement>, "ref">, "value"> | undefined':
      'React.ComponentPropsWithoutRef<"input">',
    '(__CloseButtonProps & ElementProps<"button">) | undefined': 'CloseButtonProps',
    'Partial<Omit<TransitionProps, "mounted">> | undefined': 'TransitionProps',
    'Omit<Props, "ref"> | undefined': 'RechartsProps',
    '[DefaultMantineColor, DefaultMantineColor] | undefined': '[MantineColor, MantineColor]',
    'CategoricalChartProps | undefined': 'RechartsProps',
    'Omit<TooltipProps<any, any>, "ref"> | undefined': 'RechartsProps',
    '((series: RadarChartSeries) => Omit<Props, "ref">) | Omit<Props, "ref"> | undefined':
      '((series: RadarChartSeries) => RechartsProps) | RechartsProps',
<<<<<<< HEAD
    'TimePickerAmPmLabels | undefined': '{ am: string; pm: string }',
    'TimePickerFormat | undefined': '"12h" | "24h"',
    '(Omit<DetailedHTMLProps<SelectHTMLAttributes<HTMLSelectElement>, HTMLSelectElement>, "ref"> & DataAttributes) | undefined':
      'React.ComponentPropsWithoutRef<"select">',
    '(CloseButtonProps & ElementProps<"button"> & DataAttributes) | undefined': 'CloseButtonProps',
    '(Omit<DetailedHTMLProps<InputHTMLAttributes<HTMLInputElement>, HTMLInputElement>, "ref"> & DataAttributes) | undefined':
      'React.ComponentPropsWithoutRef<"input">',
=======
    'Omit<CategoricalChartProps & RefAttributes<{ readonly eventEmitterSymbol: Symbol; clipPathId: string; accessibilityManager: AccessibilityManager; ... 63 more ...; UNSAFE_componentWillUpdate?(nextProps: Readonly<...>, nextState: Readonly<...>, nextContext: any): void; }>, "ref"> | undefined':
      'RechartsProps',
>>>>>>> 65d8710d
  },
});<|MERGE_RESOLUTION|>--- conflicted
+++ resolved
@@ -18,7 +18,6 @@
     'Omit<TooltipProps<any, any>, "ref"> | undefined': 'RechartsProps',
     '((series: RadarChartSeries) => Omit<Props, "ref">) | Omit<Props, "ref"> | undefined':
       '((series: RadarChartSeries) => RechartsProps) | RechartsProps',
-<<<<<<< HEAD
     'TimePickerAmPmLabels | undefined': '{ am: string; pm: string }',
     'TimePickerFormat | undefined': '"12h" | "24h"',
     '(Omit<DetailedHTMLProps<SelectHTMLAttributes<HTMLSelectElement>, HTMLSelectElement>, "ref"> & DataAttributes) | undefined':
@@ -26,9 +25,7 @@
     '(CloseButtonProps & ElementProps<"button"> & DataAttributes) | undefined': 'CloseButtonProps',
     '(Omit<DetailedHTMLProps<InputHTMLAttributes<HTMLInputElement>, HTMLInputElement>, "ref"> & DataAttributes) | undefined':
       'React.ComponentPropsWithoutRef<"input">',
-=======
     'Omit<CategoricalChartProps & RefAttributes<{ readonly eventEmitterSymbol: Symbol; clipPathId: string; accessibilityManager: AccessibilityManager; ... 63 more ...; UNSAFE_componentWillUpdate?(nextProps: Readonly<...>, nextState: Readonly<...>, nextContext: any): void; }>, "ref"> | undefined':
       'RechartsProps',
->>>>>>> 65d8710d
   },
 });